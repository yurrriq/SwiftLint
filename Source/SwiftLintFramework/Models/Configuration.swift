--- conflicted
+++ resolved
@@ -12,20 +12,7 @@
 
 private let fileManager = NSFileManager.defaultManager()
 
-<<<<<<< HEAD
-public struct Configuration {
-=======
-extension Yaml {
-    var arrayOfStrings: [Swift.String]? {
-        return array?.flatMap { $0.string } ?? string.map { [$0] }
-    }
-    var arrayOfInts: [Swift.Int]? {
-        return array?.flatMap { $0.int } ?? int.map { [$0] }
-    }
-}
-
 public struct Configuration: Equatable {
->>>>>>> 089d89ed
     public let disabledRules: [String] // disabled_rules
     public let included: [String]      // included
     public let excluded: [String]      // excluded
