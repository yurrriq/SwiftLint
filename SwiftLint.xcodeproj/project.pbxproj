// !$*UTF8*$!
{
	archiveVersion = 1;
	classes = {
	};
	objectVersion = 46;
	objects = {

/* Begin PBXBuildFile section */
		02FD8AEF1BFC18D60014BFFB /* ExtendedNSStringTests.swift in Sources */ = {isa = PBXBuildFile; fileRef = 02FD8AEE1BFC18D60014BFFB /* ExtendedNSStringTests.swift */; };
		1F11B3CF1C252F23002E8FA8 /* ClosingBraceRule.swift in Sources */ = {isa = PBXBuildFile; fileRef = 1F11B3CE1C252F23002E8FA8 /* ClosingBraceRule.swift */; };
		24E17F721B14BB3F008195BE /* File+Cache.swift in Sources */ = {isa = PBXBuildFile; fileRef = 24E17F701B1481FF008195BE /* File+Cache.swift */; };
<<<<<<< HEAD
		3B1150CA1C31FC3F00D83B1E /* Yaml+SwiftLint.swift in Sources */ = {isa = PBXBuildFile; fileRef = 3B1150C91C31FC3F00D83B1E /* Yaml+SwiftLint.swift */; };
		3B12C9C11C3209CB000B423F /* test.yml in Resources */ = {isa = PBXBuildFile; fileRef = 3B12C9BF1C3209AC000B423F /* test.yml */; };
		3B12C9C31C320A53000B423F /* Yaml+SwiftLintTests.swift in Sources */ = {isa = PBXBuildFile; fileRef = 3B12C9C21C320A53000B423F /* Yaml+SwiftLintTests.swift */; };
		3B12C9C51C322032000B423F /* MasterRuleList.swift in Sources */ = {isa = PBXBuildFile; fileRef = 3B12C9C41C322032000B423F /* MasterRuleList.swift */; };
=======
		3B12C9C71C3361CB000B423F /* RuleTests.swift in Sources */ = {isa = PBXBuildFile; fileRef = 3B12C9C61C3361CB000B423F /* RuleTests.swift */; };
		3BDB224B1C345B4900473680 /* ProjectMock in Resources */ = {isa = PBXBuildFile; fileRef = 3BDB224A1C345B4900473680 /* ProjectMock */; };
>>>>>>> 089d89ed
		69F88BF71BDA38A6005E7CAE /* OpeningBraceRule.swift in Sources */ = {isa = PBXBuildFile; fileRef = 692B1EB11BD7E00F00EAABFF /* OpeningBraceRule.swift */; };
		83894F221B0C928A006214E1 /* RulesCommand.swift in Sources */ = {isa = PBXBuildFile; fileRef = 83894F211B0C928A006214E1 /* RulesCommand.swift */; };
		83D71E281B131ECE000395DE /* RuleDescription.swift in Sources */ = {isa = PBXBuildFile; fileRef = 83D71E261B131EB5000395DE /* RuleDescription.swift */; };
		CAF900141BED8B17006A371D /* VariableNameMaxLengthRule.swift in Sources */ = {isa = PBXBuildFile; fileRef = CAF900121BED8B17006A371D /* VariableNameMaxLengthRule.swift */; };
		CAF900151BED8B17006A371D /* VariableNameMinLengthRule.swift in Sources */ = {isa = PBXBuildFile; fileRef = CAF900131BED8B17006A371D /* VariableNameMinLengthRule.swift */; };
		D0AAAB5019FB0960007B24B3 /* SwiftLintFramework.framework in Embed Frameworks */ = {isa = PBXBuildFile; fileRef = D0D1216D19E87B05005E4BAA /* SwiftLintFramework.framework */; settings = {ATTRIBUTES = (CodeSignOnCopy, RemoveHeadersOnCopy, ); }; };
		D0D1217819E87B05005E4BAA /* SwiftLintFramework.framework in Frameworks */ = {isa = PBXBuildFile; fileRef = D0D1216D19E87B05005E4BAA /* SwiftLintFramework.framework */; };
		D0E7B65319E9C6AD00EDBA4D /* SwiftLintFramework.framework in Frameworks */ = {isa = PBXBuildFile; fileRef = D0D1216D19E87B05005E4BAA /* SwiftLintFramework.framework */; };
		D0E7B65619E9C76900EDBA4D /* main.swift in Sources */ = {isa = PBXBuildFile; fileRef = D0D1211B19E87861005E4BAA /* main.swift */; };
		D44AD2761C0AA5350048F7B0 /* LegacyConstructorRule.swift in Sources */ = {isa = PBXBuildFile; fileRef = D44AD2741C0AA3730048F7B0 /* LegacyConstructorRule.swift */; };
		E57B23C11B1D8BF000DEA512 /* ReturnArrowWhitespaceRule.swift in Sources */ = {isa = PBXBuildFile; fileRef = E57B23C01B1D8BF000DEA512 /* ReturnArrowWhitespaceRule.swift */; };
		E809EDA11B8A71DF00399043 /* Configuration.swift in Sources */ = {isa = PBXBuildFile; fileRef = E809EDA01B8A71DF00399043 /* Configuration.swift */; };
		E809EDA31B8A73FB00399043 /* ConfigurationTests.swift in Sources */ = {isa = PBXBuildFile; fileRef = E809EDA21B8A73FB00399043 /* ConfigurationTests.swift */; };
		E80E018D1B92C0F60078EB70 /* Command.swift in Sources */ = {isa = PBXBuildFile; fileRef = E80E018C1B92C0F60078EB70 /* Command.swift */; };
		E80E018F1B92C1350078EB70 /* Region.swift in Sources */ = {isa = PBXBuildFile; fileRef = E80E018E1B92C1350078EB70 /* Region.swift */; };
		E812249A1B04F85B001783D2 /* TestHelpers.swift in Sources */ = {isa = PBXBuildFile; fileRef = E81224991B04F85B001783D2 /* TestHelpers.swift */; };
		E812249C1B04FADC001783D2 /* Linter.swift in Sources */ = {isa = PBXBuildFile; fileRef = E812249B1B04FADC001783D2 /* Linter.swift */; };
		E816194C1BFBF35D00946723 /* SwiftDeclarationKind+SwiftLint.swift in Sources */ = {isa = PBXBuildFile; fileRef = E816194B1BFBF35D00946723 /* SwiftDeclarationKind+SwiftLint.swift */; };
		E816194E1BFBFEAB00946723 /* ForceTryRule.swift in Sources */ = {isa = PBXBuildFile; fileRef = E816194D1BFBFEAB00946723 /* ForceTryRule.swift */; };
		E81619531BFC162C00946723 /* QueuedPrint.swift in Sources */ = {isa = PBXBuildFile; fileRef = E81619521BFC162C00946723 /* QueuedPrint.swift */; };
		E81CDE711C00FEAA00B430F6 /* ValidDocsRule.swift in Sources */ = {isa = PBXBuildFile; fileRef = E81CDE701C00FEAA00B430F6 /* ValidDocsRule.swift */; };
		E82161421C138DA900E0CF4F /* Curry.framework in Frameworks */ = {isa = PBXBuildFile; fileRef = E82161411C138DA900E0CF4F /* Curry.framework */; };
		E82161431C138DB200E0CF4F /* Curry.framework in Copy Frameworks */ = {isa = PBXBuildFile; fileRef = E82161411C138DA900E0CF4F /* Curry.framework */; settings = {ATTRIBUTES = (CodeSignOnCopy, RemoveHeadersOnCopy, ); }; };
		E832F10B1B17E2F5003F265F /* NSFileManager+SwiftLint.swift in Sources */ = {isa = PBXBuildFile; fileRef = E832F10A1B17E2F5003F265F /* NSFileManager+SwiftLint.swift */; };
		E832F10D1B17E725003F265F /* IntegrationTests.swift in Sources */ = {isa = PBXBuildFile; fileRef = E832F10C1B17E725003F265F /* IntegrationTests.swift */; };
		E83A0B351A5D382B0041A60A /* VersionCommand.swift in Sources */ = {isa = PBXBuildFile; fileRef = E83A0B341A5D382B0041A60A /* VersionCommand.swift */; };
		E84E07471C13F95300F11122 /* AutoCorrectCommand.swift in Sources */ = {isa = PBXBuildFile; fileRef = E84E07461C13F95300F11122 /* AutoCorrectCommand.swift */; };
		E861519B1B0573B900C54AC0 /* LintCommand.swift in Sources */ = {isa = PBXBuildFile; fileRef = E861519A1B0573B900C54AC0 /* LintCommand.swift */; };
		E86396C21BADAAE5002C9E88 /* Reporter.swift in Sources */ = {isa = PBXBuildFile; fileRef = E86396C11BADAAE5002C9E88 /* Reporter.swift */; };
		E86396C51BADAC15002C9E88 /* XcodeReporter.swift in Sources */ = {isa = PBXBuildFile; fileRef = E86396C41BADAC15002C9E88 /* XcodeReporter.swift */; };
		E86396C71BADAFE6002C9E88 /* ReporterTests.swift in Sources */ = {isa = PBXBuildFile; fileRef = E86396C61BADAFE6002C9E88 /* ReporterTests.swift */; };
		E86396C91BADB2B9002C9E88 /* JSONReporter.swift in Sources */ = {isa = PBXBuildFile; fileRef = E86396C81BADB2B9002C9E88 /* JSONReporter.swift */; };
		E86396CB1BADB519002C9E88 /* CSVReporter.swift in Sources */ = {isa = PBXBuildFile; fileRef = E86396CA1BADB519002C9E88 /* CSVReporter.swift */; };
		E86847371A587AF40043DC65 /* SwiftXPC.framework in Frameworks */ = {isa = PBXBuildFile; fileRef = E86847361A587AF40043DC65 /* SwiftXPC.framework */; };
		E86847381A587B0A0043DC65 /* SwiftXPC.framework in Copy Frameworks */ = {isa = PBXBuildFile; fileRef = E86847361A587AF40043DC65 /* SwiftXPC.framework */; settings = {ATTRIBUTES = (CodeSignOnCopy, RemoveHeadersOnCopy, ); }; };
		E868473C1A587C6E0043DC65 /* sourcekitd.framework in Frameworks */ = {isa = PBXBuildFile; fileRef = E868473B1A587C6E0043DC65 /* sourcekitd.framework */; };
		E876BFBE1B07828500114ED5 /* SourceKittenFramework.framework in Frameworks */ = {isa = PBXBuildFile; fileRef = E876BFBD1B07828500114ED5 /* SourceKittenFramework.framework */; };
		E876BFBF1B0782AA00114ED5 /* SourceKittenFramework.framework in Copy Frameworks */ = {isa = PBXBuildFile; fileRef = E876BFBD1B07828500114ED5 /* SourceKittenFramework.framework */; settings = {ATTRIBUTES = (CodeSignOnCopy, RemoveHeadersOnCopy, ); }; };
		E87E4A051BFB927C00FCFE46 /* TrailingSemicolonRule.swift in Sources */ = {isa = PBXBuildFile; fileRef = E87E4A041BFB927C00FCFE46 /* TrailingSemicolonRule.swift */; };
		E87E4A091BFB9CAE00FCFE46 /* SyntaxKind+SwiftLint.swift in Sources */ = {isa = PBXBuildFile; fileRef = E87E4A081BFB9CAE00FCFE46 /* SyntaxKind+SwiftLint.swift */; };
		E88198421BEA929F00333A11 /* NestingRule.swift in Sources */ = {isa = PBXBuildFile; fileRef = E88DEA951B099CF200A66CB0 /* NestingRule.swift */; };
		E88198441BEA93D200333A11 /* ColonRule.swift in Sources */ = {isa = PBXBuildFile; fileRef = E88DEA831B0990F500A66CB0 /* ColonRule.swift */; };
		E88198521BEA941300333A11 /* TodoRule.swift in Sources */ = {isa = PBXBuildFile; fileRef = E88DEA811B0990A700A66CB0 /* TodoRule.swift */; };
		E88198531BEA944400333A11 /* LineLengthRule.swift in Sources */ = {isa = PBXBuildFile; fileRef = E88DEA7B1B098D7D00A66CB0 /* LineLengthRule.swift */; };
		E88198541BEA945100333A11 /* CommaRule.swift in Sources */ = {isa = PBXBuildFile; fileRef = 695BE9CE1BDFD92B0071E985 /* CommaRule.swift */; };
		E88198551BEA949A00333A11 /* ControlStatementRule.swift in Sources */ = {isa = PBXBuildFile; fileRef = 65454F451B14D73800319A6C /* ControlStatementRule.swift */; };
		E88198561BEA94D800333A11 /* FileLengthRule.swift in Sources */ = {isa = PBXBuildFile; fileRef = E88DEA891B0992B300A66CB0 /* FileLengthRule.swift */; };
		E88198571BEA953300333A11 /* ForceCastRule.swift in Sources */ = {isa = PBXBuildFile; fileRef = E88DEA7F1B09903300A66CB0 /* ForceCastRule.swift */; };
		E88198581BEA956C00333A11 /* FunctionBodyLengthRule.swift in Sources */ = {isa = PBXBuildFile; fileRef = E88DEA8F1B099A3100A66CB0 /* FunctionBodyLengthRule.swift */; };
		E88198591BEA95F100333A11 /* LeadingWhitespaceRule.swift in Sources */ = {isa = PBXBuildFile; fileRef = E88DEA7D1B098F2A00A66CB0 /* LeadingWhitespaceRule.swift */; };
		E881985A1BEA96EA00333A11 /* OperatorFunctionWhitespaceRule.swift in Sources */ = {isa = PBXBuildFile; fileRef = E5A167C81B25A0B000CF2D03 /* OperatorFunctionWhitespaceRule.swift */; };
		E881985B1BEA974E00333A11 /* StatementPositionRule.swift in Sources */ = {isa = PBXBuildFile; fileRef = 692B60AB1BD8F2E700C7AA22 /* StatementPositionRule.swift */; };
		E881985C1BEA978500333A11 /* TrailingNewlineRule.swift in Sources */ = {isa = PBXBuildFile; fileRef = E88DEA871B09924C00A66CB0 /* TrailingNewlineRule.swift */; };
		E881985D1BEA97EB00333A11 /* TrailingWhitespaceRule.swift in Sources */ = {isa = PBXBuildFile; fileRef = E88DEA851B0991BF00A66CB0 /* TrailingWhitespaceRule.swift */; };
		E881985E1BEA982100333A11 /* TypeBodyLengthRule.swift in Sources */ = {isa = PBXBuildFile; fileRef = E88DEA8D1B0999CD00A66CB0 /* TypeBodyLengthRule.swift */; };
		E881985F1BEA987C00333A11 /* TypeNameRule.swift in Sources */ = {isa = PBXBuildFile; fileRef = E88DEA911B099B1F00A66CB0 /* TypeNameRule.swift */; };
		E88198601BEA98F000333A11 /* VariableNameRule.swift in Sources */ = {isa = PBXBuildFile; fileRef = E88DEA931B099C0900A66CB0 /* VariableNameRule.swift */; };
		E88198631BEA9A5400333A11 /* StringRuleTests.swift in Sources */ = {isa = PBXBuildFile; fileRef = E8BB8F9B1B17DE3B00199606 /* StringRuleTests.swift */; };
		E88DEA6B1B0983FE00A66CB0 /* StyleViolation.swift in Sources */ = {isa = PBXBuildFile; fileRef = E88DEA6A1B0983FE00A66CB0 /* StyleViolation.swift */; };
		E88DEA6F1B09843F00A66CB0 /* Location.swift in Sources */ = {isa = PBXBuildFile; fileRef = E88DEA6E1B09843F00A66CB0 /* Location.swift */; };
		E88DEA711B09847500A66CB0 /* ViolationSeverity.swift in Sources */ = {isa = PBXBuildFile; fileRef = E88DEA701B09847500A66CB0 /* ViolationSeverity.swift */; };
		E88DEA731B0984C400A66CB0 /* String+SwiftLint.swift in Sources */ = {isa = PBXBuildFile; fileRef = E88DEA721B0984C400A66CB0 /* String+SwiftLint.swift */; };
		E88DEA751B09852000A66CB0 /* File+SwiftLint.swift in Sources */ = {isa = PBXBuildFile; fileRef = E88DEA741B09852000A66CB0 /* File+SwiftLint.swift */; };
		E88DEA771B098D0C00A66CB0 /* Rule.swift in Sources */ = {isa = PBXBuildFile; fileRef = E88DEA761B098D0C00A66CB0 /* Rule.swift */; };
		E88DEA791B098D4400A66CB0 /* RuleParameter.swift in Sources */ = {isa = PBXBuildFile; fileRef = E88DEA781B098D4400A66CB0 /* RuleParameter.swift */; };
		E88DEA8C1B0999A000A66CB0 /* ASTRule.swift in Sources */ = {isa = PBXBuildFile; fileRef = E88DEA8B1B0999A000A66CB0 /* ASTRule.swift */; };
		E89376AD1B8A701E0025708E /* Yaml.framework in Frameworks */ = {isa = PBXBuildFile; fileRef = E89376AC1B8A701E0025708E /* Yaml.framework */; };
		E89376AE1B8A70400025708E /* Yaml.framework in Copy Frameworks */ = {isa = PBXBuildFile; fileRef = E89376AC1B8A701E0025708E /* Yaml.framework */; settings = {ATTRIBUTES = (CodeSignOnCopy, RemoveHeadersOnCopy, ); }; };
		E8AB1A2E1A649F2100452012 /* libclang.dylib in Frameworks */ = {isa = PBXBuildFile; fileRef = E8AB1A2D1A649F2100452012 /* libclang.dylib */; };
		E8B067811C13E49600E9E13F /* Configuration+CommandLine.swift in Sources */ = {isa = PBXBuildFile; fileRef = E8B067801C13E49600E9E13F /* Configuration+CommandLine.swift */; };
		E8B67C3E1C095E6300FDED8E /* Correction.swift in Sources */ = {isa = PBXBuildFile; fileRef = E8B67C3D1C095E6300FDED8E /* Correction.swift */; };
		E8BA7E111B07A3EC003E02D0 /* Commandant.framework in Frameworks */ = {isa = PBXBuildFile; fileRef = E8BA7E101B07A3EC003E02D0 /* Commandant.framework */; };
		E8BA7E131B07A3F3003E02D0 /* Result.framework in Frameworks */ = {isa = PBXBuildFile; fileRef = E8BA7E121B07A3F3003E02D0 /* Result.framework */; };
		E8BA7E141B07A400003E02D0 /* Result.framework in Copy Frameworks */ = {isa = PBXBuildFile; fileRef = E8BA7E121B07A3F3003E02D0 /* Result.framework */; settings = {ATTRIBUTES = (CodeSignOnCopy, RemoveHeadersOnCopy, ); }; };
		E8BA7E151B07A400003E02D0 /* Commandant.framework in Copy Frameworks */ = {isa = PBXBuildFile; fileRef = E8BA7E101B07A3EC003E02D0 /* Commandant.framework */; settings = {ATTRIBUTES = (CodeSignOnCopy, RemoveHeadersOnCopy, ); }; };
		E8C0DFCD1AD349DB007EE3D4 /* SWXMLHash.framework in Frameworks */ = {isa = PBXBuildFile; fileRef = E8C0DFCC1AD349DB007EE3D4 /* SWXMLHash.framework */; };
		E8C0DFCE1AD349E5007EE3D4 /* SWXMLHash.framework in Copy Frameworks */ = {isa = PBXBuildFile; fileRef = E8C0DFCC1AD349DB007EE3D4 /* SWXMLHash.framework */; settings = {ATTRIBUTES = (CodeSignOnCopy, RemoveHeadersOnCopy, ); }; };
		E8C164C21BEA9EDA00177258 /* ASTRuleTests.swift in Sources */ = {isa = PBXBuildFile; fileRef = E8BB8F991B17DDB200199606 /* ASTRuleTests.swift */; };
		E8EA41171C2D1DBE004F9930 /* CheckstyleReporter.swift in Sources */ = {isa = PBXBuildFile; fileRef = E8EA41161C2D1DBE004F9930 /* CheckstyleReporter.swift */; };
/* End PBXBuildFile section */

/* Begin PBXContainerItemProxy section */
		D0AAAB5119FB0960007B24B3 /* PBXContainerItemProxy */ = {
			isa = PBXContainerItemProxy;
			containerPortal = D0D1211019E87861005E4BAA /* Project object */;
			proxyType = 1;
			remoteGlobalIDString = D0D1216C19E87B05005E4BAA;
			remoteInfo = SourceKittenFramework;
		};
		D0D1217919E87B05005E4BAA /* PBXContainerItemProxy */ = {
			isa = PBXContainerItemProxy;
			containerPortal = D0D1211019E87861005E4BAA /* Project object */;
			proxyType = 1;
			remoteGlobalIDString = D0D1216C19E87B05005E4BAA;
			remoteInfo = SourceKittenFramework;
		};
/* End PBXContainerItemProxy section */

/* Begin PBXCopyFilesBuildPhase section */
		D039935519E9A9F500D13E71 /* Copy Frameworks */ = {
			isa = PBXCopyFilesBuildPhase;
			buildActionMask = 2147483647;
			dstPath = "";
			dstSubfolderSpec = 10;
			files = (
				E82161431C138DB200E0CF4F /* Curry.framework in Copy Frameworks */,
				E89376AE1B8A70400025708E /* Yaml.framework in Copy Frameworks */,
				E8BA7E141B07A400003E02D0 /* Result.framework in Copy Frameworks */,
				E8BA7E151B07A400003E02D0 /* Commandant.framework in Copy Frameworks */,
				E876BFBF1B0782AA00114ED5 /* SourceKittenFramework.framework in Copy Frameworks */,
				E8C0DFCE1AD349E5007EE3D4 /* SWXMLHash.framework in Copy Frameworks */,
				E86847381A587B0A0043DC65 /* SwiftXPC.framework in Copy Frameworks */,
			);
			name = "Copy Frameworks";
			runOnlyForDeploymentPostprocessing = 0;
		};
		D0AAAB5319FB0960007B24B3 /* Embed Frameworks */ = {
			isa = PBXCopyFilesBuildPhase;
			buildActionMask = 2147483647;
			dstPath = "";
			dstSubfolderSpec = 10;
			files = (
				D0AAAB5019FB0960007B24B3 /* SwiftLintFramework.framework in Embed Frameworks */,
			);
			name = "Embed Frameworks";
			runOnlyForDeploymentPostprocessing = 0;
		};
/* End PBXCopyFilesBuildPhase section */

/* Begin PBXFileReference section */
		02FD8AEE1BFC18D60014BFFB /* ExtendedNSStringTests.swift */ = {isa = PBXFileReference; fileEncoding = 4; lastKnownFileType = sourcecode.swift; path = ExtendedNSStringTests.swift; sourceTree = "<group>"; };
		1F11B3CE1C252F23002E8FA8 /* ClosingBraceRule.swift */ = {isa = PBXFileReference; fileEncoding = 4; lastKnownFileType = sourcecode.swift; path = ClosingBraceRule.swift; sourceTree = "<group>"; };
		24E17F701B1481FF008195BE /* File+Cache.swift */ = {isa = PBXFileReference; fileEncoding = 4; lastKnownFileType = sourcecode.swift; path = "File+Cache.swift"; sourceTree = "<group>"; };
<<<<<<< HEAD
		3B1150C91C31FC3F00D83B1E /* Yaml+SwiftLint.swift */ = {isa = PBXFileReference; fileEncoding = 4; lastKnownFileType = sourcecode.swift; path = "Yaml+SwiftLint.swift"; sourceTree = "<group>"; };
		3B12C9BF1C3209AC000B423F /* test.yml */ = {isa = PBXFileReference; lastKnownFileType = text; path = test.yml; sourceTree = "<group>"; };
		3B12C9C21C320A53000B423F /* Yaml+SwiftLintTests.swift */ = {isa = PBXFileReference; fileEncoding = 4; lastKnownFileType = sourcecode.swift; path = "Yaml+SwiftLintTests.swift"; sourceTree = "<group>"; };
		3B12C9C41C322032000B423F /* MasterRuleList.swift */ = {isa = PBXFileReference; fileEncoding = 4; lastKnownFileType = sourcecode.swift; path = MasterRuleList.swift; sourceTree = "<group>"; };
=======
		3B12C9C61C3361CB000B423F /* RuleTests.swift */ = {isa = PBXFileReference; fileEncoding = 4; lastKnownFileType = sourcecode.swift; path = RuleTests.swift; sourceTree = "<group>"; };
		3BDB224A1C345B4900473680 /* ProjectMock */ = {isa = PBXFileReference; lastKnownFileType = folder; path = ProjectMock; sourceTree = "<group>"; };
>>>>>>> 089d89ed
		5499CA961A2394B700783309 /* Components.plist */ = {isa = PBXFileReference; lastKnownFileType = text.plist.xml; path = Components.plist; sourceTree = "<group>"; };
		5499CA971A2394B700783309 /* Info.plist */ = {isa = PBXFileReference; lastKnownFileType = text.plist.xml; path = Info.plist; sourceTree = "<group>"; };
		65454F451B14D73800319A6C /* ControlStatementRule.swift */ = {isa = PBXFileReference; fileEncoding = 4; lastKnownFileType = sourcecode.swift; path = ControlStatementRule.swift; sourceTree = "<group>"; };
		692B1EB11BD7E00F00EAABFF /* OpeningBraceRule.swift */ = {isa = PBXFileReference; fileEncoding = 4; lastKnownFileType = sourcecode.swift; path = OpeningBraceRule.swift; sourceTree = "<group>"; };
		692B60AB1BD8F2E700C7AA22 /* StatementPositionRule.swift */ = {isa = PBXFileReference; fileEncoding = 4; lastKnownFileType = sourcecode.swift; path = StatementPositionRule.swift; sourceTree = "<group>"; };
		695BE9CE1BDFD92B0071E985 /* CommaRule.swift */ = {isa = PBXFileReference; fileEncoding = 4; lastKnownFileType = sourcecode.swift; path = CommaRule.swift; sourceTree = "<group>"; };
		83894F211B0C928A006214E1 /* RulesCommand.swift */ = {isa = PBXFileReference; fileEncoding = 4; lastKnownFileType = sourcecode.swift; path = RulesCommand.swift; sourceTree = "<group>"; };
		83D71E261B131EB5000395DE /* RuleDescription.swift */ = {isa = PBXFileReference; fileEncoding = 4; lastKnownFileType = sourcecode.swift; path = RuleDescription.swift; sourceTree = "<group>"; };
		CAF900121BED8B17006A371D /* VariableNameMaxLengthRule.swift */ = {isa = PBXFileReference; fileEncoding = 4; lastKnownFileType = sourcecode.swift; path = VariableNameMaxLengthRule.swift; sourceTree = "<group>"; };
		CAF900131BED8B17006A371D /* VariableNameMinLengthRule.swift */ = {isa = PBXFileReference; fileEncoding = 4; lastKnownFileType = sourcecode.swift; path = VariableNameMinLengthRule.swift; sourceTree = "<group>"; };
		D0D1211B19E87861005E4BAA /* main.swift */ = {isa = PBXFileReference; lastKnownFileType = sourcecode.swift; path = main.swift; sourceTree = "<group>"; usesTabs = 0; };
		D0D1212419E878CC005E4BAA /* Common.xcconfig */ = {isa = PBXFileReference; lastKnownFileType = text.xcconfig; path = Common.xcconfig; sourceTree = "<group>"; };
		D0D1212619E878CC005E4BAA /* Debug.xcconfig */ = {isa = PBXFileReference; lastKnownFileType = text.xcconfig; path = Debug.xcconfig; sourceTree = "<group>"; };
		D0D1212719E878CC005E4BAA /* Profile.xcconfig */ = {isa = PBXFileReference; lastKnownFileType = text.xcconfig; path = Profile.xcconfig; sourceTree = "<group>"; };
		D0D1212819E878CC005E4BAA /* Release.xcconfig */ = {isa = PBXFileReference; lastKnownFileType = text.xcconfig; path = Release.xcconfig; sourceTree = "<group>"; };
		D0D1212919E878CC005E4BAA /* Test.xcconfig */ = {isa = PBXFileReference; lastKnownFileType = text.xcconfig; path = Test.xcconfig; sourceTree = "<group>"; };
		D0D1212B19E878CC005E4BAA /* Application.xcconfig */ = {isa = PBXFileReference; lastKnownFileType = text.xcconfig; path = Application.xcconfig; sourceTree = "<group>"; };
		D0D1212C19E878CC005E4BAA /* Framework.xcconfig */ = {isa = PBXFileReference; lastKnownFileType = text.xcconfig; path = Framework.xcconfig; sourceTree = "<group>"; };
		D0D1212D19E878CC005E4BAA /* StaticLibrary.xcconfig */ = {isa = PBXFileReference; lastKnownFileType = text.xcconfig; path = StaticLibrary.xcconfig; sourceTree = "<group>"; };
		D0D1212F19E878CC005E4BAA /* iOS-Application.xcconfig */ = {isa = PBXFileReference; lastKnownFileType = text.xcconfig; path = "iOS-Application.xcconfig"; sourceTree = "<group>"; };
		D0D1213019E878CC005E4BAA /* iOS-Base.xcconfig */ = {isa = PBXFileReference; lastKnownFileType = text.xcconfig; path = "iOS-Base.xcconfig"; sourceTree = "<group>"; };
		D0D1213119E878CC005E4BAA /* iOS-Framework.xcconfig */ = {isa = PBXFileReference; lastKnownFileType = text.xcconfig; path = "iOS-Framework.xcconfig"; sourceTree = "<group>"; };
		D0D1213219E878CC005E4BAA /* iOS-StaticLibrary.xcconfig */ = {isa = PBXFileReference; lastKnownFileType = text.xcconfig; path = "iOS-StaticLibrary.xcconfig"; sourceTree = "<group>"; };
		D0D1213419E878CC005E4BAA /* Mac-Application.xcconfig */ = {isa = PBXFileReference; lastKnownFileType = text.xcconfig; path = "Mac-Application.xcconfig"; sourceTree = "<group>"; };
		D0D1213519E878CC005E4BAA /* Mac-Base.xcconfig */ = {isa = PBXFileReference; lastKnownFileType = text.xcconfig; path = "Mac-Base.xcconfig"; sourceTree = "<group>"; };
		D0D1213619E878CC005E4BAA /* Mac-DynamicLibrary.xcconfig */ = {isa = PBXFileReference; lastKnownFileType = text.xcconfig; path = "Mac-DynamicLibrary.xcconfig"; sourceTree = "<group>"; };
		D0D1213719E878CC005E4BAA /* Mac-Framework.xcconfig */ = {isa = PBXFileReference; lastKnownFileType = text.xcconfig; path = "Mac-Framework.xcconfig"; sourceTree = "<group>"; };
		D0D1213819E878CC005E4BAA /* Mac-StaticLibrary.xcconfig */ = {isa = PBXFileReference; lastKnownFileType = text.xcconfig; path = "Mac-StaticLibrary.xcconfig"; sourceTree = "<group>"; };
		D0D1213919E878CC005E4BAA /* README.md */ = {isa = PBXFileReference; lastKnownFileType = net.daringfireball.markdown; path = README.md; sourceTree = "<group>"; };
		D0D1216D19E87B05005E4BAA /* SwiftLintFramework.framework */ = {isa = PBXFileReference; explicitFileType = wrapper.framework; includeInIndex = 0; path = SwiftLintFramework.framework; sourceTree = BUILT_PRODUCTS_DIR; };
		D0D1217019E87B05005E4BAA /* Info.plist */ = {isa = PBXFileReference; lastKnownFileType = text.plist.xml; path = Info.plist; sourceTree = "<group>"; };
		D0D1217719E87B05005E4BAA /* SwiftLintFrameworkTests.xctest */ = {isa = PBXFileReference; explicitFileType = wrapper.cfbundle; includeInIndex = 0; path = SwiftLintFrameworkTests.xctest; sourceTree = BUILT_PRODUCTS_DIR; };
		D0D1217D19E87B05005E4BAA /* Info.plist */ = {isa = PBXFileReference; lastKnownFileType = text.plist.xml; path = Info.plist; sourceTree = "<group>"; };
		D0E7B63219E9C64500EDBA4D /* swiftlint.app */ = {isa = PBXFileReference; explicitFileType = wrapper.application; includeInIndex = 0; path = swiftlint.app; sourceTree = BUILT_PRODUCTS_DIR; };
		D44AD2741C0AA3730048F7B0 /* LegacyConstructorRule.swift */ = {isa = PBXFileReference; fileEncoding = 4; lastKnownFileType = sourcecode.swift; path = LegacyConstructorRule.swift; sourceTree = "<group>"; };
		E57B23C01B1D8BF000DEA512 /* ReturnArrowWhitespaceRule.swift */ = {isa = PBXFileReference; fileEncoding = 4; lastKnownFileType = sourcecode.swift; path = ReturnArrowWhitespaceRule.swift; sourceTree = "<group>"; };
		E5A167C81B25A0B000CF2D03 /* OperatorFunctionWhitespaceRule.swift */ = {isa = PBXFileReference; fileEncoding = 4; lastKnownFileType = sourcecode.swift; path = OperatorFunctionWhitespaceRule.swift; sourceTree = "<group>"; };
		E809EDA01B8A71DF00399043 /* Configuration.swift */ = {isa = PBXFileReference; fileEncoding = 4; lastKnownFileType = sourcecode.swift; path = Configuration.swift; sourceTree = "<group>"; };
		E809EDA21B8A73FB00399043 /* ConfigurationTests.swift */ = {isa = PBXFileReference; fileEncoding = 4; lastKnownFileType = sourcecode.swift; path = ConfigurationTests.swift; sourceTree = "<group>"; };
		E80E018C1B92C0F60078EB70 /* Command.swift */ = {isa = PBXFileReference; fileEncoding = 4; lastKnownFileType = sourcecode.swift; path = Command.swift; sourceTree = "<group>"; };
		E80E018E1B92C1350078EB70 /* Region.swift */ = {isa = PBXFileReference; fileEncoding = 4; lastKnownFileType = sourcecode.swift; path = Region.swift; sourceTree = "<group>"; };
		E81224991B04F85B001783D2 /* TestHelpers.swift */ = {isa = PBXFileReference; fileEncoding = 4; lastKnownFileType = sourcecode.swift; path = TestHelpers.swift; sourceTree = "<group>"; };
		E812249B1B04FADC001783D2 /* Linter.swift */ = {isa = PBXFileReference; fileEncoding = 4; lastKnownFileType = sourcecode.swift; path = Linter.swift; sourceTree = "<group>"; };
		E816194B1BFBF35D00946723 /* SwiftDeclarationKind+SwiftLint.swift */ = {isa = PBXFileReference; fileEncoding = 4; lastKnownFileType = sourcecode.swift; path = "SwiftDeclarationKind+SwiftLint.swift"; sourceTree = "<group>"; };
		E816194D1BFBFEAB00946723 /* ForceTryRule.swift */ = {isa = PBXFileReference; fileEncoding = 4; lastKnownFileType = sourcecode.swift; path = ForceTryRule.swift; sourceTree = "<group>"; };
		E81619521BFC162C00946723 /* QueuedPrint.swift */ = {isa = PBXFileReference; fileEncoding = 4; lastKnownFileType = sourcecode.swift; path = QueuedPrint.swift; sourceTree = "<group>"; };
		E81CDE701C00FEAA00B430F6 /* ValidDocsRule.swift */ = {isa = PBXFileReference; fileEncoding = 4; lastKnownFileType = sourcecode.swift; path = ValidDocsRule.swift; sourceTree = "<group>"; };
		E82161411C138DA900E0CF4F /* Curry.framework */ = {isa = PBXFileReference; lastKnownFileType = wrapper.framework; path = Curry.framework; sourceTree = BUILT_PRODUCTS_DIR; };
		E832F10A1B17E2F5003F265F /* NSFileManager+SwiftLint.swift */ = {isa = PBXFileReference; fileEncoding = 4; lastKnownFileType = sourcecode.swift; path = "NSFileManager+SwiftLint.swift"; sourceTree = "<group>"; };
		E832F10C1B17E725003F265F /* IntegrationTests.swift */ = {isa = PBXFileReference; fileEncoding = 4; lastKnownFileType = sourcecode.swift; path = IntegrationTests.swift; sourceTree = "<group>"; };
		E83A0B341A5D382B0041A60A /* VersionCommand.swift */ = {isa = PBXFileReference; fileEncoding = 4; lastKnownFileType = sourcecode.swift; path = VersionCommand.swift; sourceTree = "<group>"; };
		E84E07461C13F95300F11122 /* AutoCorrectCommand.swift */ = {isa = PBXFileReference; fileEncoding = 4; lastKnownFileType = sourcecode.swift; path = AutoCorrectCommand.swift; sourceTree = "<group>"; };
		E861519A1B0573B900C54AC0 /* LintCommand.swift */ = {isa = PBXFileReference; fileEncoding = 4; lastKnownFileType = sourcecode.swift; path = LintCommand.swift; sourceTree = "<group>"; };
		E86396C11BADAAE5002C9E88 /* Reporter.swift */ = {isa = PBXFileReference; fileEncoding = 4; lastKnownFileType = sourcecode.swift; path = Reporter.swift; sourceTree = "<group>"; };
		E86396C41BADAC15002C9E88 /* XcodeReporter.swift */ = {isa = PBXFileReference; fileEncoding = 4; lastKnownFileType = sourcecode.swift; path = XcodeReporter.swift; sourceTree = "<group>"; };
		E86396C61BADAFE6002C9E88 /* ReporterTests.swift */ = {isa = PBXFileReference; fileEncoding = 4; lastKnownFileType = sourcecode.swift; path = ReporterTests.swift; sourceTree = "<group>"; };
		E86396C81BADB2B9002C9E88 /* JSONReporter.swift */ = {isa = PBXFileReference; fileEncoding = 4; lastKnownFileType = sourcecode.swift; path = JSONReporter.swift; sourceTree = "<group>"; };
		E86396CA1BADB519002C9E88 /* CSVReporter.swift */ = {isa = PBXFileReference; fileEncoding = 4; lastKnownFileType = sourcecode.swift; path = CSVReporter.swift; sourceTree = "<group>"; };
		E86847361A587AF40043DC65 /* SwiftXPC.framework */ = {isa = PBXFileReference; lastKnownFileType = wrapper.framework; path = SwiftXPC.framework; sourceTree = BUILT_PRODUCTS_DIR; };
		E868473B1A587C6E0043DC65 /* sourcekitd.framework */ = {isa = PBXFileReference; lastKnownFileType = wrapper.framework; name = sourcekitd.framework; path = Toolchains/XcodeDefault.xctoolchain/usr/lib/sourcekitd.framework; sourceTree = DEVELOPER_DIR; };
		E876BFBD1B07828500114ED5 /* SourceKittenFramework.framework */ = {isa = PBXFileReference; lastKnownFileType = wrapper.framework; path = SourceKittenFramework.framework; sourceTree = BUILT_PRODUCTS_DIR; };
		E87E4A041BFB927C00FCFE46 /* TrailingSemicolonRule.swift */ = {isa = PBXFileReference; fileEncoding = 4; lastKnownFileType = sourcecode.swift; path = TrailingSemicolonRule.swift; sourceTree = "<group>"; };
		E87E4A081BFB9CAE00FCFE46 /* SyntaxKind+SwiftLint.swift */ = {isa = PBXFileReference; fileEncoding = 4; lastKnownFileType = sourcecode.swift; path = "SyntaxKind+SwiftLint.swift"; sourceTree = "<group>"; };
		E88DEA6A1B0983FE00A66CB0 /* StyleViolation.swift */ = {isa = PBXFileReference; fileEncoding = 4; lastKnownFileType = sourcecode.swift; path = StyleViolation.swift; sourceTree = "<group>"; };
		E88DEA6E1B09843F00A66CB0 /* Location.swift */ = {isa = PBXFileReference; fileEncoding = 4; lastKnownFileType = sourcecode.swift; path = Location.swift; sourceTree = "<group>"; };
		E88DEA701B09847500A66CB0 /* ViolationSeverity.swift */ = {isa = PBXFileReference; fileEncoding = 4; lastKnownFileType = sourcecode.swift; path = ViolationSeverity.swift; sourceTree = "<group>"; };
		E88DEA721B0984C400A66CB0 /* String+SwiftLint.swift */ = {isa = PBXFileReference; fileEncoding = 4; lastKnownFileType = sourcecode.swift; path = "String+SwiftLint.swift"; sourceTree = "<group>"; };
		E88DEA741B09852000A66CB0 /* File+SwiftLint.swift */ = {isa = PBXFileReference; fileEncoding = 4; lastKnownFileType = sourcecode.swift; path = "File+SwiftLint.swift"; sourceTree = "<group>"; };
		E88DEA761B098D0C00A66CB0 /* Rule.swift */ = {isa = PBXFileReference; fileEncoding = 4; lastKnownFileType = sourcecode.swift; path = Rule.swift; sourceTree = "<group>"; };
		E88DEA781B098D4400A66CB0 /* RuleParameter.swift */ = {isa = PBXFileReference; fileEncoding = 4; lastKnownFileType = sourcecode.swift; path = RuleParameter.swift; sourceTree = "<group>"; };
		E88DEA7B1B098D7D00A66CB0 /* LineLengthRule.swift */ = {isa = PBXFileReference; fileEncoding = 4; lastKnownFileType = sourcecode.swift; path = LineLengthRule.swift; sourceTree = "<group>"; };
		E88DEA7D1B098F2A00A66CB0 /* LeadingWhitespaceRule.swift */ = {isa = PBXFileReference; fileEncoding = 4; lastKnownFileType = sourcecode.swift; path = LeadingWhitespaceRule.swift; sourceTree = "<group>"; };
		E88DEA7F1B09903300A66CB0 /* ForceCastRule.swift */ = {isa = PBXFileReference; fileEncoding = 4; lastKnownFileType = sourcecode.swift; path = ForceCastRule.swift; sourceTree = "<group>"; };
		E88DEA811B0990A700A66CB0 /* TodoRule.swift */ = {isa = PBXFileReference; fileEncoding = 4; lastKnownFileType = sourcecode.swift; path = TodoRule.swift; sourceTree = "<group>"; };
		E88DEA831B0990F500A66CB0 /* ColonRule.swift */ = {isa = PBXFileReference; fileEncoding = 4; lastKnownFileType = sourcecode.swift; path = ColonRule.swift; sourceTree = "<group>"; };
		E88DEA851B0991BF00A66CB0 /* TrailingWhitespaceRule.swift */ = {isa = PBXFileReference; fileEncoding = 4; lastKnownFileType = sourcecode.swift; path = TrailingWhitespaceRule.swift; sourceTree = "<group>"; };
		E88DEA871B09924C00A66CB0 /* TrailingNewlineRule.swift */ = {isa = PBXFileReference; fileEncoding = 4; lastKnownFileType = sourcecode.swift; path = TrailingNewlineRule.swift; sourceTree = "<group>"; };
		E88DEA891B0992B300A66CB0 /* FileLengthRule.swift */ = {isa = PBXFileReference; fileEncoding = 4; lastKnownFileType = sourcecode.swift; path = FileLengthRule.swift; sourceTree = "<group>"; };
		E88DEA8B1B0999A000A66CB0 /* ASTRule.swift */ = {isa = PBXFileReference; fileEncoding = 4; lastKnownFileType = sourcecode.swift; path = ASTRule.swift; sourceTree = "<group>"; };
		E88DEA8D1B0999CD00A66CB0 /* TypeBodyLengthRule.swift */ = {isa = PBXFileReference; fileEncoding = 4; lastKnownFileType = sourcecode.swift; path = TypeBodyLengthRule.swift; sourceTree = "<group>"; };
		E88DEA8F1B099A3100A66CB0 /* FunctionBodyLengthRule.swift */ = {isa = PBXFileReference; fileEncoding = 4; lastKnownFileType = sourcecode.swift; path = FunctionBodyLengthRule.swift; sourceTree = "<group>"; };
		E88DEA911B099B1F00A66CB0 /* TypeNameRule.swift */ = {isa = PBXFileReference; fileEncoding = 4; lastKnownFileType = sourcecode.swift; path = TypeNameRule.swift; sourceTree = "<group>"; };
		E88DEA931B099C0900A66CB0 /* VariableNameRule.swift */ = {isa = PBXFileReference; fileEncoding = 4; lastKnownFileType = sourcecode.swift; path = VariableNameRule.swift; sourceTree = "<group>"; };
		E88DEA951B099CF200A66CB0 /* NestingRule.swift */ = {isa = PBXFileReference; fileEncoding = 4; lastKnownFileType = sourcecode.swift; path = NestingRule.swift; sourceTree = "<group>"; };
		E89376AC1B8A701E0025708E /* Yaml.framework */ = {isa = PBXFileReference; lastKnownFileType = wrapper.framework; path = Yaml.framework; sourceTree = BUILT_PRODUCTS_DIR; };
		E8AB1A2D1A649F2100452012 /* libclang.dylib */ = {isa = PBXFileReference; lastKnownFileType = "compiled.mach-o.dylib"; name = libclang.dylib; path = Toolchains/XcodeDefault.xctoolchain/usr/lib/libclang.dylib; sourceTree = DEVELOPER_DIR; };
		E8B067801C13E49600E9E13F /* Configuration+CommandLine.swift */ = {isa = PBXFileReference; fileEncoding = 4; lastKnownFileType = sourcecode.swift; path = "Configuration+CommandLine.swift"; sourceTree = "<group>"; };
		E8B67C3D1C095E6300FDED8E /* Correction.swift */ = {isa = PBXFileReference; fileEncoding = 4; lastKnownFileType = sourcecode.swift; path = Correction.swift; sourceTree = "<group>"; };
		E8BA7E101B07A3EC003E02D0 /* Commandant.framework */ = {isa = PBXFileReference; lastKnownFileType = wrapper.framework; path = Commandant.framework; sourceTree = BUILT_PRODUCTS_DIR; };
		E8BA7E121B07A3F3003E02D0 /* Result.framework */ = {isa = PBXFileReference; lastKnownFileType = wrapper.framework; path = Result.framework; sourceTree = BUILT_PRODUCTS_DIR; };
		E8BB8F991B17DDB200199606 /* ASTRuleTests.swift */ = {isa = PBXFileReference; fileEncoding = 4; lastKnownFileType = sourcecode.swift; path = ASTRuleTests.swift; sourceTree = "<group>"; };
		E8BB8F9B1B17DE3B00199606 /* StringRuleTests.swift */ = {isa = PBXFileReference; fileEncoding = 4; lastKnownFileType = sourcecode.swift; path = StringRuleTests.swift; sourceTree = "<group>"; };
		E8C0DFCC1AD349DB007EE3D4 /* SWXMLHash.framework */ = {isa = PBXFileReference; lastKnownFileType = wrapper.framework; path = SWXMLHash.framework; sourceTree = BUILT_PRODUCTS_DIR; };
		E8EA41161C2D1DBE004F9930 /* CheckstyleReporter.swift */ = {isa = PBXFileReference; fileEncoding = 4; lastKnownFileType = sourcecode.swift; path = CheckstyleReporter.swift; sourceTree = "<group>"; };
/* End PBXFileReference section */

/* Begin PBXFrameworksBuildPhase section */
		D0D1216919E87B05005E4BAA /* Frameworks */ = {
			isa = PBXFrameworksBuildPhase;
			buildActionMask = 2147483647;
			files = (
				E82161421C138DA900E0CF4F /* Curry.framework in Frameworks */,
				E89376AD1B8A701E0025708E /* Yaml.framework in Frameworks */,
				E8BA7E131B07A3F3003E02D0 /* Result.framework in Frameworks */,
				E8BA7E111B07A3EC003E02D0 /* Commandant.framework in Frameworks */,
				E876BFBE1B07828500114ED5 /* SourceKittenFramework.framework in Frameworks */,
				E8AB1A2E1A649F2100452012 /* libclang.dylib in Frameworks */,
				E868473C1A587C6E0043DC65 /* sourcekitd.framework in Frameworks */,
				E86847371A587AF40043DC65 /* SwiftXPC.framework in Frameworks */,
				E8C0DFCD1AD349DB007EE3D4 /* SWXMLHash.framework in Frameworks */,
			);
			runOnlyForDeploymentPostprocessing = 0;
		};
		D0D1217419E87B05005E4BAA /* Frameworks */ = {
			isa = PBXFrameworksBuildPhase;
			buildActionMask = 2147483647;
			files = (
				D0D1217819E87B05005E4BAA /* SwiftLintFramework.framework in Frameworks */,
			);
			runOnlyForDeploymentPostprocessing = 0;
		};
		D0E7B62F19E9C64500EDBA4D /* Frameworks */ = {
			isa = PBXFrameworksBuildPhase;
			buildActionMask = 2147483647;
			files = (
				D0E7B65319E9C6AD00EDBA4D /* SwiftLintFramework.framework in Frameworks */,
			);
			runOnlyForDeploymentPostprocessing = 0;
		};
/* End PBXFrameworksBuildPhase section */

/* Begin PBXGroup section */
<<<<<<< HEAD
		3B12C9BE1C3209AC000B423F /* Resources */ = {
			isa = PBXGroup;
			children = (
				3B12C9BF1C3209AC000B423F /* test.yml */,
=======
		3BDB22381C3459A000473680 /* Resources */ = {
			isa = PBXGroup;
			children = (
				3BDB224A1C345B4900473680 /* ProjectMock */,
>>>>>>> 089d89ed
			);
			path = Resources;
			sourceTree = "<group>";
		};
		5499CA981A2394BD00783309 /* Supporting Files */ = {
			isa = PBXGroup;
			children = (
				5499CA961A2394B700783309 /* Components.plist */,
				5499CA971A2394B700783309 /* Info.plist */,
			);
			path = "Supporting Files";
			sourceTree = "<group>";
		};
		D0D1210F19E87861005E4BAA = {
			isa = PBXGroup;
			children = (
				D0D1211919E87861005E4BAA /* Products */,
				D0D1211A19E87861005E4BAA /* swiftlint */,
				D0D1216E19E87B05005E4BAA /* SwiftLintFramework */,
				D0D1217B19E87B05005E4BAA /* SwiftLintFrameworkTests */,
			);
			sourceTree = "<group>";
			usesTabs = 0;
		};
		D0D1211919E87861005E4BAA /* Products */ = {
			isa = PBXGroup;
			children = (
				D0D1216D19E87B05005E4BAA /* SwiftLintFramework.framework */,
				D0D1217719E87B05005E4BAA /* SwiftLintFrameworkTests.xctest */,
				D0E7B63219E9C64500EDBA4D /* swiftlint.app */,
			);
			name = Products;
			sourceTree = "<group>";
		};
		D0D1211A19E87861005E4BAA /* swiftlint */ = {
			isa = PBXGroup;
			children = (
				E8B0677F1C13E48100E9E13F /* Extensions */,
				E85FF9921C13E35400714267 /* Commands */,
				D0D1211B19E87861005E4BAA /* main.swift */,
				5499CA981A2394BD00783309 /* Supporting Files */,
			);
			name = swiftlint;
			path = Source/swiftlint;
			sourceTree = "<group>";
		};
		D0D1212219E878CC005E4BAA /* Configuration */ = {
			isa = PBXGroup;
			children = (
				D0D1212319E878CC005E4BAA /* Base */,
				D0D1212E19E878CC005E4BAA /* iOS */,
				D0D1213319E878CC005E4BAA /* Mac OS X */,
				D0D1213919E878CC005E4BAA /* README.md */,
			);
			name = Configuration;
			path = Carthage/Checkouts/xcconfigs;
			sourceTree = SOURCE_ROOT;
		};
		D0D1212319E878CC005E4BAA /* Base */ = {
			isa = PBXGroup;
			children = (
				D0D1212419E878CC005E4BAA /* Common.xcconfig */,
				D0D1212519E878CC005E4BAA /* Configurations */,
				D0D1212A19E878CC005E4BAA /* Targets */,
			);
			path = Base;
			sourceTree = "<group>";
		};
		D0D1212519E878CC005E4BAA /* Configurations */ = {
			isa = PBXGroup;
			children = (
				D0D1212619E878CC005E4BAA /* Debug.xcconfig */,
				D0D1212719E878CC005E4BAA /* Profile.xcconfig */,
				D0D1212819E878CC005E4BAA /* Release.xcconfig */,
				D0D1212919E878CC005E4BAA /* Test.xcconfig */,
			);
			path = Configurations;
			sourceTree = "<group>";
		};
		D0D1212A19E878CC005E4BAA /* Targets */ = {
			isa = PBXGroup;
			children = (
				D0D1212B19E878CC005E4BAA /* Application.xcconfig */,
				D0D1212C19E878CC005E4BAA /* Framework.xcconfig */,
				D0D1212D19E878CC005E4BAA /* StaticLibrary.xcconfig */,
			);
			path = Targets;
			sourceTree = "<group>";
		};
		D0D1212E19E878CC005E4BAA /* iOS */ = {
			isa = PBXGroup;
			children = (
				D0D1212F19E878CC005E4BAA /* iOS-Application.xcconfig */,
				D0D1213019E878CC005E4BAA /* iOS-Base.xcconfig */,
				D0D1213119E878CC005E4BAA /* iOS-Framework.xcconfig */,
				D0D1213219E878CC005E4BAA /* iOS-StaticLibrary.xcconfig */,
			);
			path = iOS;
			sourceTree = "<group>";
		};
		D0D1213319E878CC005E4BAA /* Mac OS X */ = {
			isa = PBXGroup;
			children = (
				D0D1213419E878CC005E4BAA /* Mac-Application.xcconfig */,
				D0D1213519E878CC005E4BAA /* Mac-Base.xcconfig */,
				D0D1213619E878CC005E4BAA /* Mac-DynamicLibrary.xcconfig */,
				D0D1213719E878CC005E4BAA /* Mac-Framework.xcconfig */,
				D0D1213819E878CC005E4BAA /* Mac-StaticLibrary.xcconfig */,
			);
			path = "Mac OS X";
			sourceTree = "<group>";
		};
		D0D1216E19E87B05005E4BAA /* SwiftLintFramework */ = {
			isa = PBXGroup;
			children = (
				E8A541811BF94604006BA322 /* Extensions */,
				E8A541801BF945FF006BA322 /* Models */,
				E8A5417F1BF945F9006BA322 /* Protocols */,
				E86396C31BADAC0D002C9E88 /* Reporters */,
				E88DEA7A1B098D7300A66CB0 /* Rules */,
				D0D1216F19E87B05005E4BAA /* Supporting Files */,
			);
			name = SwiftLintFramework;
			path = Source/SwiftLintFramework;
			sourceTree = "<group>";
		};
		D0D1216F19E87B05005E4BAA /* Supporting Files */ = {
			isa = PBXGroup;
			children = (
				E8BA7E101B07A3EC003E02D0 /* Commandant.framework */,
				D0D1217019E87B05005E4BAA /* Info.plist */,
				E8BA7E121B07A3F3003E02D0 /* Result.framework */,
				E8C0DFCC1AD349DB007EE3D4 /* SWXMLHash.framework */,
				E876BFBD1B07828500114ED5 /* SourceKittenFramework.framework */,
				E86847361A587AF40043DC65 /* SwiftXPC.framework */,
				E89376AC1B8A701E0025708E /* Yaml.framework */,
				E8AB1A2D1A649F2100452012 /* libclang.dylib */,
				E868473B1A587C6E0043DC65 /* sourcekitd.framework */,
			);
			path = "Supporting Files";
			sourceTree = "<group>";
		};
		D0D1217B19E87B05005E4BAA /* SwiftLintFrameworkTests */ = {
			isa = PBXGroup;
			children = (
				3BDB22381C3459A000473680 /* Resources */,
				D0D1212219E878CC005E4BAA /* Configuration */,
				D0D1217C19E87B05005E4BAA /* Supporting Files */,
				3B12C9BE1C3209AC000B423F /* Resources */,
				E8BB8F991B17DDB200199606 /* ASTRuleTests.swift */,
				E809EDA21B8A73FB00399043 /* ConfigurationTests.swift */,
				E832F10C1B17E725003F265F /* IntegrationTests.swift */,
				E86396C61BADAFE6002C9E88 /* ReporterTests.swift */,
				E8BB8F9B1B17DE3B00199606 /* StringRuleTests.swift */,
				E81224991B04F85B001783D2 /* TestHelpers.swift */,
				02FD8AEE1BFC18D60014BFFB /* ExtendedNSStringTests.swift */,
<<<<<<< HEAD
				3B12C9C21C320A53000B423F /* Yaml+SwiftLintTests.swift */,
=======
				3B12C9C61C3361CB000B423F /* RuleTests.swift */,
>>>>>>> 089d89ed
			);
			name = SwiftLintFrameworkTests;
			path = Source/SwiftLintFrameworkTests;
			sourceTree = "<group>";
		};
		D0D1217C19E87B05005E4BAA /* Supporting Files */ = {
			isa = PBXGroup;
			children = (
				D0D1217D19E87B05005E4BAA /* Info.plist */,
			);
			path = "Supporting Files";
			sourceTree = "<group>";
		};
		E85FF9921C13E35400714267 /* Commands */ = {
			isa = PBXGroup;
			children = (
				E84E07461C13F95300F11122 /* AutoCorrectCommand.swift */,
				E861519A1B0573B900C54AC0 /* LintCommand.swift */,
				83894F211B0C928A006214E1 /* RulesCommand.swift */,
				E83A0B341A5D382B0041A60A /* VersionCommand.swift */,
			);
			path = Commands;
			sourceTree = "<group>";
		};
		E86396C31BADAC0D002C9E88 /* Reporters */ = {
			isa = PBXGroup;
			children = (
				E8EA41161C2D1DBE004F9930 /* CheckstyleReporter.swift */,
				E86396CA1BADB519002C9E88 /* CSVReporter.swift */,
				E86396C81BADB2B9002C9E88 /* JSONReporter.swift */,
				E86396C41BADAC15002C9E88 /* XcodeReporter.swift */,
			);
			path = Reporters;
			sourceTree = "<group>";
		};
		E88DEA7A1B098D7300A66CB0 /* Rules */ = {
			isa = PBXGroup;
			children = (
				1F11B3CE1C252F23002E8FA8 /* ClosingBraceRule.swift */,
				E88DEA831B0990F500A66CB0 /* ColonRule.swift */,
				695BE9CE1BDFD92B0071E985 /* CommaRule.swift */,
				65454F451B14D73800319A6C /* ControlStatementRule.swift */,
				E88DEA891B0992B300A66CB0 /* FileLengthRule.swift */,
				E88DEA7F1B09903300A66CB0 /* ForceCastRule.swift */,
				E816194D1BFBFEAB00946723 /* ForceTryRule.swift */,
				E88DEA8F1B099A3100A66CB0 /* FunctionBodyLengthRule.swift */,
				E88DEA7D1B098F2A00A66CB0 /* LeadingWhitespaceRule.swift */,
				D44AD2741C0AA3730048F7B0 /* LegacyConstructorRule.swift */,
				E88DEA7B1B098D7D00A66CB0 /* LineLengthRule.swift */,
				E88DEA951B099CF200A66CB0 /* NestingRule.swift */,
				692B1EB11BD7E00F00EAABFF /* OpeningBraceRule.swift */,
				E5A167C81B25A0B000CF2D03 /* OperatorFunctionWhitespaceRule.swift */,
				E57B23C01B1D8BF000DEA512 /* ReturnArrowWhitespaceRule.swift */,
				692B60AB1BD8F2E700C7AA22 /* StatementPositionRule.swift */,
				E88DEA811B0990A700A66CB0 /* TodoRule.swift */,
				E88DEA871B09924C00A66CB0 /* TrailingNewlineRule.swift */,
				E87E4A041BFB927C00FCFE46 /* TrailingSemicolonRule.swift */,
				E88DEA851B0991BF00A66CB0 /* TrailingWhitespaceRule.swift */,
				E88DEA8D1B0999CD00A66CB0 /* TypeBodyLengthRule.swift */,
				E88DEA911B099B1F00A66CB0 /* TypeNameRule.swift */,
				E81CDE701C00FEAA00B430F6 /* ValidDocsRule.swift */,
				CAF900121BED8B17006A371D /* VariableNameMaxLengthRule.swift */,
				CAF900131BED8B17006A371D /* VariableNameMinLengthRule.swift */,
				E88DEA931B099C0900A66CB0 /* VariableNameRule.swift */,
			);
			path = Rules;
			sourceTree = "<group>";
		};
		E8A5417F1BF945F9006BA322 /* Protocols */ = {
			isa = PBXGroup;
			children = (
				E88DEA8B1B0999A000A66CB0 /* ASTRule.swift */,
				E86396C11BADAAE5002C9E88 /* Reporter.swift */,
				E88DEA761B098D0C00A66CB0 /* Rule.swift */,
			);
			path = Protocols;
			sourceTree = "<group>";
		};
		E8A541801BF945FF006BA322 /* Models */ = {
			isa = PBXGroup;
			children = (
				E80E018C1B92C0F60078EB70 /* Command.swift */,
				E8B67C3D1C095E6300FDED8E /* Correction.swift */,
				E809EDA01B8A71DF00399043 /* Configuration.swift */,
				E812249B1B04FADC001783D2 /* Linter.swift */,
				E88DEA6E1B09843F00A66CB0 /* Location.swift */,
				E80E018E1B92C1350078EB70 /* Region.swift */,
				83D71E261B131EB5000395DE /* RuleDescription.swift */,
				E88DEA781B098D4400A66CB0 /* RuleParameter.swift */,
				E88DEA6A1B0983FE00A66CB0 /* StyleViolation.swift */,
				E88DEA701B09847500A66CB0 /* ViolationSeverity.swift */,
				3B12C9C41C322032000B423F /* MasterRuleList.swift */,
			);
			path = Models;
			sourceTree = "<group>";
		};
		E8A541811BF94604006BA322 /* Extensions */ = {
			isa = PBXGroup;
			children = (
				24E17F701B1481FF008195BE /* File+Cache.swift */,
				E88DEA741B09852000A66CB0 /* File+SwiftLint.swift */,
				E832F10A1B17E2F5003F265F /* NSFileManager+SwiftLint.swift */,
				E81619521BFC162C00946723 /* QueuedPrint.swift */,
				E88DEA721B0984C400A66CB0 /* String+SwiftLint.swift */,
				E816194B1BFBF35D00946723 /* SwiftDeclarationKind+SwiftLint.swift */,
				E87E4A081BFB9CAE00FCFE46 /* SyntaxKind+SwiftLint.swift */,
				3B1150C91C31FC3F00D83B1E /* Yaml+SwiftLint.swift */,
			);
			path = Extensions;
			sourceTree = "<group>";
		};
		E8B0677F1C13E48100E9E13F /* Extensions */ = {
			isa = PBXGroup;
			children = (
				E8B067801C13E49600E9E13F /* Configuration+CommandLine.swift */,
			);
			path = Extensions;
			sourceTree = "<group>";
		};
/* End PBXGroup section */

/* Begin PBXHeadersBuildPhase section */
		D0D1216A19E87B05005E4BAA /* Headers */ = {
			isa = PBXHeadersBuildPhase;
			buildActionMask = 2147483647;
			files = (
			);
			runOnlyForDeploymentPostprocessing = 0;
		};
/* End PBXHeadersBuildPhase section */

/* Begin PBXNativeTarget section */
		D0D1216C19E87B05005E4BAA /* SwiftLintFramework */ = {
			isa = PBXNativeTarget;
			buildConfigurationList = D0D1218419E87B05005E4BAA /* Build configuration list for PBXNativeTarget "SwiftLintFramework" */;
			buildPhases = (
				D0D1216819E87B05005E4BAA /* Sources */,
				D0D1216919E87B05005E4BAA /* Frameworks */,
				D0D1216A19E87B05005E4BAA /* Headers */,
				D039935519E9A9F500D13E71 /* Copy Frameworks */,
			);
			buildRules = (
			);
			dependencies = (
			);
			name = SwiftLintFramework;
			productName = SourceKittenFramework;
			productReference = D0D1216D19E87B05005E4BAA /* SwiftLintFramework.framework */;
			productType = "com.apple.product-type.framework";
		};
		D0D1217619E87B05005E4BAA /* SwiftLintFrameworkTests */ = {
			isa = PBXNativeTarget;
			buildConfigurationList = D0D1218519E87B05005E4BAA /* Build configuration list for PBXNativeTarget "SwiftLintFrameworkTests" */;
			buildPhases = (
				D0D1217319E87B05005E4BAA /* Sources */,
				D0D1217419E87B05005E4BAA /* Frameworks */,
<<<<<<< HEAD
				3B12C9C01C3209C4000B423F /* Resources */,
=======
				3BDB22371C3457F100473680 /* Resources */,
>>>>>>> 089d89ed
			);
			buildRules = (
			);
			dependencies = (
				D0D1217A19E87B05005E4BAA /* PBXTargetDependency */,
			);
			name = SwiftLintFrameworkTests;
			productName = SourceKittenFrameworkTests;
			productReference = D0D1217719E87B05005E4BAA /* SwiftLintFrameworkTests.xctest */;
			productType = "com.apple.product-type.bundle.unit-test";
		};
		D0E7B63119E9C64500EDBA4D /* swiftlint */ = {
			isa = PBXNativeTarget;
			buildConfigurationList = D0E7B64919E9C64600EDBA4D /* Build configuration list for PBXNativeTarget "swiftlint" */;
			buildPhases = (
				C2265FAB1A4B86AC00158358 /* Check Xcode Version */,
				D0E7B62E19E9C64500EDBA4D /* Sources */,
				D0E7B62F19E9C64500EDBA4D /* Frameworks */,
				D0E7B65719E9C7C700EDBA4D /* Extract CLI Tool */,
				D0AAAB5319FB0960007B24B3 /* Embed Frameworks */,
				E819854B1B09A3CB00CEB0D9 /* Run SwiftLint */,
			);
			buildRules = (
			);
			dependencies = (
				D0AAAB5219FB0960007B24B3 /* PBXTargetDependency */,
			);
			name = swiftlint;
			productName = swiftlint;
			productReference = D0E7B63219E9C64500EDBA4D /* swiftlint.app */;
			productType = "com.apple.product-type.application";
		};
/* End PBXNativeTarget section */

/* Begin PBXProject section */
		D0D1211019E87861005E4BAA /* Project object */ = {
			isa = PBXProject;
			attributes = {
				LastSwiftUpdateCheck = 0700;
				LastUpgradeCheck = 0700;
				ORGANIZATIONNAME = Realm;
				TargetAttributes = {
					D0D1216C19E87B05005E4BAA = {
						CreatedOnToolsVersion = 6.1;
					};
					D0D1217619E87B05005E4BAA = {
						CreatedOnToolsVersion = 6.1;
					};
					D0E7B63119E9C64500EDBA4D = {
						CreatedOnToolsVersion = 6.1;
					};
				};
			};
			buildConfigurationList = D0D1211319E87861005E4BAA /* Build configuration list for PBXProject "SwiftLint" */;
			compatibilityVersion = "Xcode 3.2";
			developmentRegion = English;
			hasScannedForEncodings = 0;
			knownRegions = (
				en,
				Base,
			);
			mainGroup = D0D1210F19E87861005E4BAA;
			productRefGroup = D0D1211919E87861005E4BAA /* Products */;
			projectDirPath = "";
			projectRoot = "";
			targets = (
				D0E7B63119E9C64500EDBA4D /* swiftlint */,
				D0D1216C19E87B05005E4BAA /* SwiftLintFramework */,
				D0D1217619E87B05005E4BAA /* SwiftLintFrameworkTests */,
			);
		};
/* End PBXProject section */

/* Begin PBXResourcesBuildPhase section */
<<<<<<< HEAD
		3B12C9C01C3209C4000B423F /* Resources */ = {
			isa = PBXResourcesBuildPhase;
			buildActionMask = 2147483647;
			files = (
				3B12C9C11C3209CB000B423F /* test.yml in Resources */,
=======
		3BDB22371C3457F100473680 /* Resources */ = {
			isa = PBXResourcesBuildPhase;
			buildActionMask = 2147483647;
			files = (
				3BDB224B1C345B4900473680 /* ProjectMock in Resources */,
>>>>>>> 089d89ed
			);
			runOnlyForDeploymentPostprocessing = 0;
		};
/* End PBXResourcesBuildPhase section */

/* Begin PBXShellScriptBuildPhase section */
		C2265FAB1A4B86AC00158358 /* Check Xcode Version */ = {
			isa = PBXShellScriptBuildPhase;
			buildActionMask = 2147483647;
			files = (
			);
			inputPaths = (
			);
			name = "Check Xcode Version";
			outputPaths = (
			);
			runOnlyForDeploymentPostprocessing = 0;
			shellPath = /bin/bash;
			shellScript = ". script/check-xcode-version";
		};
		D0E7B65719E9C7C700EDBA4D /* Extract CLI Tool */ = {
			isa = PBXShellScriptBuildPhase;
			buildActionMask = 2147483647;
			files = (
			);
			inputPaths = (
				"$(BUILT_PRODUCTS_DIR)/$(EXECUTABLE_PATH)",
			);
			name = "Extract CLI Tool";
			outputPaths = (
				"$(BUILT_PRODUCTS_DIR)/$(EXECUTABLE_NAME)",
			);
			runOnlyForDeploymentPostprocessing = 0;
			shellPath = /bin/bash;
			shellScript = ". script/extract-tool";
		};
		E819854B1B09A3CB00CEB0D9 /* Run SwiftLint */ = {
			isa = PBXShellScriptBuildPhase;
			buildActionMask = 2147483647;
			files = (
			);
			inputPaths = (
			);
			name = "Run SwiftLint";
			outputPaths = (
			);
			runOnlyForDeploymentPostprocessing = 0;
			shellPath = /bin/sh;
			shellScript = "if which swiftlint >/dev/null; then\n  swiftlint\nelse\n  echo \"SwiftLint does not exist, download from https://github.com/realm/SwiftLint\"\nfi";
		};
/* End PBXShellScriptBuildPhase section */

/* Begin PBXSourcesBuildPhase section */
		D0D1216819E87B05005E4BAA /* Sources */ = {
			isa = PBXSourcesBuildPhase;
			buildActionMask = 2147483647;
			files = (
				E881985C1BEA978500333A11 /* TrailingNewlineRule.swift in Sources */,
				E881985E1BEA982100333A11 /* TypeBodyLengthRule.swift in Sources */,
				69F88BF71BDA38A6005E7CAE /* OpeningBraceRule.swift in Sources */,
				E80E018D1B92C0F60078EB70 /* Command.swift in Sources */,
				E88198571BEA953300333A11 /* ForceCastRule.swift in Sources */,
				D44AD2761C0AA5350048F7B0 /* LegacyConstructorRule.swift in Sources */,
				83D71E281B131ECE000395DE /* RuleDescription.swift in Sources */,
				3B12C9C51C322032000B423F /* MasterRuleList.swift in Sources */,
				E812249C1B04FADC001783D2 /* Linter.swift in Sources */,
				1F11B3CF1C252F23002E8FA8 /* ClosingBraceRule.swift in Sources */,
				CAF900151BED8B17006A371D /* VariableNameMinLengthRule.swift in Sources */,
				E81CDE711C00FEAA00B430F6 /* ValidDocsRule.swift in Sources */,
				E87E4A091BFB9CAE00FCFE46 /* SyntaxKind+SwiftLint.swift in Sources */,
				E88198551BEA949A00333A11 /* ControlStatementRule.swift in Sources */,
				E57B23C11B1D8BF000DEA512 /* ReturnArrowWhitespaceRule.swift in Sources */,
				E816194E1BFBFEAB00946723 /* ForceTryRule.swift in Sources */,
				E88198541BEA945100333A11 /* CommaRule.swift in Sources */,
				E88198601BEA98F000333A11 /* VariableNameRule.swift in Sources */,
				E88DEA791B098D4400A66CB0 /* RuleParameter.swift in Sources */,
				E86396CB1BADB519002C9E88 /* CSVReporter.swift in Sources */,
				E88198561BEA94D800333A11 /* FileLengthRule.swift in Sources */,
				E8B67C3E1C095E6300FDED8E /* Correction.swift in Sources */,
				E88198531BEA944400333A11 /* LineLengthRule.swift in Sources */,
				E88198441BEA93D200333A11 /* ColonRule.swift in Sources */,
				E809EDA11B8A71DF00399043 /* Configuration.swift in Sources */,
				E8EA41171C2D1DBE004F9930 /* CheckstyleReporter.swift in Sources */,
				E88DEA731B0984C400A66CB0 /* String+SwiftLint.swift in Sources */,
				E88198591BEA95F100333A11 /* LeadingWhitespaceRule.swift in Sources */,
				24E17F721B14BB3F008195BE /* File+Cache.swift in Sources */,
				E80E018F1B92C1350078EB70 /* Region.swift in Sources */,
				E88198581BEA956C00333A11 /* FunctionBodyLengthRule.swift in Sources */,
				E88DEA751B09852000A66CB0 /* File+SwiftLint.swift in Sources */,
				E86396C51BADAC15002C9E88 /* XcodeReporter.swift in Sources */,
				E86396C91BADB2B9002C9E88 /* JSONReporter.swift in Sources */,
				E881985A1BEA96EA00333A11 /* OperatorFunctionWhitespaceRule.swift in Sources */,
				E88DEA6F1B09843F00A66CB0 /* Location.swift in Sources */,
				E88DEA771B098D0C00A66CB0 /* Rule.swift in Sources */,
				CAF900141BED8B17006A371D /* VariableNameMaxLengthRule.swift in Sources */,
				E81619531BFC162C00946723 /* QueuedPrint.swift in Sources */,
				E87E4A051BFB927C00FCFE46 /* TrailingSemicolonRule.swift in Sources */,
				E88198421BEA929F00333A11 /* NestingRule.swift in Sources */,
				E881985B1BEA974E00333A11 /* StatementPositionRule.swift in Sources */,
				E88DEA711B09847500A66CB0 /* ViolationSeverity.swift in Sources */,
				E88DEA8C1B0999A000A66CB0 /* ASTRule.swift in Sources */,
				E88DEA6B1B0983FE00A66CB0 /* StyleViolation.swift in Sources */,
				3B1150CA1C31FC3F00D83B1E /* Yaml+SwiftLint.swift in Sources */,
				E881985D1BEA97EB00333A11 /* TrailingWhitespaceRule.swift in Sources */,
				E832F10B1B17E2F5003F265F /* NSFileManager+SwiftLint.swift in Sources */,
				E816194C1BFBF35D00946723 /* SwiftDeclarationKind+SwiftLint.swift in Sources */,
				E86396C21BADAAE5002C9E88 /* Reporter.swift in Sources */,
				E881985F1BEA987C00333A11 /* TypeNameRule.swift in Sources */,
				E88198521BEA941300333A11 /* TodoRule.swift in Sources */,
			);
			runOnlyForDeploymentPostprocessing = 0;
		};
		D0D1217319E87B05005E4BAA /* Sources */ = {
			isa = PBXSourcesBuildPhase;
			buildActionMask = 2147483647;
			files = (
				E8C164C21BEA9EDA00177258 /* ASTRuleTests.swift in Sources */,
				3B12C9C31C320A53000B423F /* Yaml+SwiftLintTests.swift in Sources */,
				E832F10D1B17E725003F265F /* IntegrationTests.swift in Sources */,
				02FD8AEF1BFC18D60014BFFB /* ExtendedNSStringTests.swift in Sources */,
				E812249A1B04F85B001783D2 /* TestHelpers.swift in Sources */,
				E86396C71BADAFE6002C9E88 /* ReporterTests.swift in Sources */,
				3B12C9C71C3361CB000B423F /* RuleTests.swift in Sources */,
				E88198631BEA9A5400333A11 /* StringRuleTests.swift in Sources */,
				E809EDA31B8A73FB00399043 /* ConfigurationTests.swift in Sources */,
			);
			runOnlyForDeploymentPostprocessing = 0;
		};
		D0E7B62E19E9C64500EDBA4D /* Sources */ = {
			isa = PBXSourcesBuildPhase;
			buildActionMask = 2147483647;
			files = (
				E8B067811C13E49600E9E13F /* Configuration+CommandLine.swift in Sources */,
				E83A0B351A5D382B0041A60A /* VersionCommand.swift in Sources */,
				E861519B1B0573B900C54AC0 /* LintCommand.swift in Sources */,
				D0E7B65619E9C76900EDBA4D /* main.swift in Sources */,
				83894F221B0C928A006214E1 /* RulesCommand.swift in Sources */,
				E84E07471C13F95300F11122 /* AutoCorrectCommand.swift in Sources */,
			);
			runOnlyForDeploymentPostprocessing = 0;
		};
/* End PBXSourcesBuildPhase section */

/* Begin PBXTargetDependency section */
		D0AAAB5219FB0960007B24B3 /* PBXTargetDependency */ = {
			isa = PBXTargetDependency;
			target = D0D1216C19E87B05005E4BAA /* SwiftLintFramework */;
			targetProxy = D0AAAB5119FB0960007B24B3 /* PBXContainerItemProxy */;
		};
		D0D1217A19E87B05005E4BAA /* PBXTargetDependency */ = {
			isa = PBXTargetDependency;
			target = D0D1216C19E87B05005E4BAA /* SwiftLintFramework */;
			targetProxy = D0D1217919E87B05005E4BAA /* PBXContainerItemProxy */;
		};
/* End PBXTargetDependency section */

/* Begin XCBuildConfiguration section */
		D0D1211D19E87861005E4BAA /* Debug */ = {
			isa = XCBuildConfiguration;
			baseConfigurationReference = D0D1212619E878CC005E4BAA /* Debug.xcconfig */;
			buildSettings = {
				ENABLE_TESTABILITY = YES;
				GCC_NO_COMMON_BLOCKS = YES;
				GCC_WARN_UNINITIALIZED_AUTOS = YES;
				MACOSX_DEPLOYMENT_TARGET = 10.10;
				ONLY_ACTIVE_ARCH = YES;
			};
			name = Debug;
		};
		D0D1211E19E87861005E4BAA /* Release */ = {
			isa = XCBuildConfiguration;
			baseConfigurationReference = D0D1212819E878CC005E4BAA /* Release.xcconfig */;
			buildSettings = {
				GCC_NO_COMMON_BLOCKS = YES;
				GCC_WARN_UNINITIALIZED_AUTOS = YES;
				MACOSX_DEPLOYMENT_TARGET = 10.10;
			};
			name = Release;
		};
		D0D1218019E87B05005E4BAA /* Debug */ = {
			isa = XCBuildConfiguration;
			baseConfigurationReference = D0D1213719E878CC005E4BAA /* Mac-Framework.xcconfig */;
			buildSettings = {
				APPLICATION_EXTENSION_API_ONLY = NO;
				CURRENT_PROJECT_VERSION = 1;
				DYLIB_COMPATIBILITY_VERSION = 1;
				DYLIB_CURRENT_VERSION = 1;
				EMBEDDED_CONTENT_CONTAINS_SWIFT = YES;
				FRAMEWORK_SEARCH_PATHS = (
					"$(inherited)",
					"$(DEVELOPER_DIR)/Toolchains/XcodeDefault.xctoolchain/usr/lib",
				);
				FRAMEWORK_VERSION = A;
				INFOPLIST_FILE = "Source/SwiftLintFramework/Supporting Files/Info.plist";
				LD_RUNPATH_SEARCH_PATHS = "@loader_path/Frameworks $(DEVELOPER_DIR)/Toolchains/XcodeDefault.xctoolchain/usr/lib /Applications/Xcode.app/Contents/Developer/Toolchains/XcodeDefault.xctoolchain/usr/lib";
				LIBRARY_SEARCH_PATHS = (
					"$(inherited)",
					"$(DEVELOPER_DIR)/Toolchains/XcodeDefault.xctoolchain/usr/lib",
				);
				PRODUCT_BUNDLE_IDENTIFIER = "io.realm.$(PRODUCT_NAME:rfc1034identifier)";
				PRODUCT_NAME = SwiftLintFramework;
				VERSIONING_SYSTEM = "apple-generic";
				VERSION_INFO_PREFIX = "";
				WARNING_CFLAGS = (
					"-Wno-error=unknown-warning-option",
					"-Wno-gcc-compat",
					"-Wno-unused-const-variable",
				);
			};
			name = Debug;
		};
		D0D1218119E87B05005E4BAA /* Release */ = {
			isa = XCBuildConfiguration;
			baseConfigurationReference = D0D1213719E878CC005E4BAA /* Mac-Framework.xcconfig */;
			buildSettings = {
				APPLICATION_EXTENSION_API_ONLY = NO;
				CURRENT_PROJECT_VERSION = 1;
				DYLIB_COMPATIBILITY_VERSION = 1;
				DYLIB_CURRENT_VERSION = 1;
				EMBEDDED_CONTENT_CONTAINS_SWIFT = YES;
				FRAMEWORK_SEARCH_PATHS = (
					"$(inherited)",
					"$(DEVELOPER_DIR)/Toolchains/XcodeDefault.xctoolchain/usr/lib",
				);
				FRAMEWORK_VERSION = A;
				INFOPLIST_FILE = "Source/SwiftLintFramework/Supporting Files/Info.plist";
				LD_RUNPATH_SEARCH_PATHS = "@loader_path/Frameworks $(DEVELOPER_DIR)/Toolchains/XcodeDefault.xctoolchain/usr/lib /Applications/Xcode.app/Contents/Developer/Toolchains/XcodeDefault.xctoolchain/usr/lib";
				LIBRARY_SEARCH_PATHS = (
					"$(inherited)",
					"$(DEVELOPER_DIR)/Toolchains/XcodeDefault.xctoolchain/usr/lib",
				);
				PRODUCT_BUNDLE_IDENTIFIER = "io.realm.$(PRODUCT_NAME:rfc1034identifier)";
				PRODUCT_NAME = SwiftLintFramework;
				VERSIONING_SYSTEM = "apple-generic";
				VERSION_INFO_PREFIX = "";
				WARNING_CFLAGS = (
					"-Wno-error=unknown-warning-option",
					"-Wno-gcc-compat",
					"-Wno-unused-const-variable",
				);
			};
			name = Release;
		};
		D0D1218219E87B05005E4BAA /* Debug */ = {
			isa = XCBuildConfiguration;
			baseConfigurationReference = D0D1213419E878CC005E4BAA /* Mac-Application.xcconfig */;
			buildSettings = {
				FRAMEWORK_SEARCH_PATHS = (
					"$(DEVELOPER_FRAMEWORKS_DIR)",
					"$(inherited)",
				);
				INFOPLIST_FILE = "Source/SwiftLintFrameworkTests/Supporting Files/Info.plist";
				PRODUCT_BUNDLE_IDENTIFIER = "io.realm.$(PRODUCT_NAME:rfc1034identifier)";
				PRODUCT_NAME = SwiftLintFrameworkTests;
			};
			name = Debug;
		};
		D0D1218319E87B05005E4BAA /* Release */ = {
			isa = XCBuildConfiguration;
			baseConfigurationReference = D0D1213419E878CC005E4BAA /* Mac-Application.xcconfig */;
			buildSettings = {
				FRAMEWORK_SEARCH_PATHS = (
					"$(DEVELOPER_FRAMEWORKS_DIR)",
					"$(inherited)",
				);
				INFOPLIST_FILE = "Source/SwiftLintFrameworkTests/Supporting Files/Info.plist";
				PRODUCT_BUNDLE_IDENTIFIER = "io.realm.$(PRODUCT_NAME:rfc1034identifier)";
				PRODUCT_NAME = SwiftLintFrameworkTests;
			};
			name = Release;
		};
		D0D1218719E87B38005E4BAA /* Profile */ = {
			isa = XCBuildConfiguration;
			baseConfigurationReference = D0D1212719E878CC005E4BAA /* Profile.xcconfig */;
			buildSettings = {
				GCC_NO_COMMON_BLOCKS = YES;
				GCC_WARN_UNINITIALIZED_AUTOS = YES;
				MACOSX_DEPLOYMENT_TARGET = 10.10;
			};
			name = Profile;
		};
		D0D1218919E87B38005E4BAA /* Profile */ = {
			isa = XCBuildConfiguration;
			baseConfigurationReference = D0D1213719E878CC005E4BAA /* Mac-Framework.xcconfig */;
			buildSettings = {
				APPLICATION_EXTENSION_API_ONLY = NO;
				CURRENT_PROJECT_VERSION = 1;
				DYLIB_COMPATIBILITY_VERSION = 1;
				DYLIB_CURRENT_VERSION = 1;
				EMBEDDED_CONTENT_CONTAINS_SWIFT = YES;
				FRAMEWORK_SEARCH_PATHS = (
					"$(inherited)",
					"$(DEVELOPER_DIR)/Toolchains/XcodeDefault.xctoolchain/usr/lib",
				);
				FRAMEWORK_VERSION = A;
				INFOPLIST_FILE = "Source/SwiftLintFramework/Supporting Files/Info.plist";
				LD_RUNPATH_SEARCH_PATHS = "@loader_path/Frameworks $(DEVELOPER_DIR)/Toolchains/XcodeDefault.xctoolchain/usr/lib /Applications/Xcode.app/Contents/Developer/Toolchains/XcodeDefault.xctoolchain/usr/lib";
				LIBRARY_SEARCH_PATHS = (
					"$(inherited)",
					"$(DEVELOPER_DIR)/Toolchains/XcodeDefault.xctoolchain/usr/lib",
				);
				PRODUCT_BUNDLE_IDENTIFIER = "io.realm.$(PRODUCT_NAME:rfc1034identifier)";
				PRODUCT_NAME = SwiftLintFramework;
				VERSIONING_SYSTEM = "apple-generic";
				VERSION_INFO_PREFIX = "";
				WARNING_CFLAGS = (
					"-Wno-error=unknown-warning-option",
					"-Wno-gcc-compat",
					"-Wno-unused-const-variable",
				);
			};
			name = Profile;
		};
		D0D1218A19E87B38005E4BAA /* Profile */ = {
			isa = XCBuildConfiguration;
			baseConfigurationReference = D0D1213419E878CC005E4BAA /* Mac-Application.xcconfig */;
			buildSettings = {
				FRAMEWORK_SEARCH_PATHS = (
					"$(DEVELOPER_FRAMEWORKS_DIR)",
					"$(inherited)",
				);
				INFOPLIST_FILE = "Source/SwiftLintFrameworkTests/Supporting Files/Info.plist";
				PRODUCT_BUNDLE_IDENTIFIER = "io.realm.$(PRODUCT_NAME:rfc1034identifier)";
				PRODUCT_NAME = SwiftLintFrameworkTests;
			};
			name = Profile;
		};
		D0D1218B19E87B3B005E4BAA /* Test */ = {
			isa = XCBuildConfiguration;
			baseConfigurationReference = D0D1212919E878CC005E4BAA /* Test.xcconfig */;
			buildSettings = {
				GCC_NO_COMMON_BLOCKS = YES;
				GCC_WARN_UNINITIALIZED_AUTOS = YES;
				MACOSX_DEPLOYMENT_TARGET = 10.10;
			};
			name = Test;
		};
		D0D1218D19E87B3B005E4BAA /* Test */ = {
			isa = XCBuildConfiguration;
			baseConfigurationReference = D0D1213719E878CC005E4BAA /* Mac-Framework.xcconfig */;
			buildSettings = {
				APPLICATION_EXTENSION_API_ONLY = NO;
				CURRENT_PROJECT_VERSION = 1;
				DYLIB_COMPATIBILITY_VERSION = 1;
				DYLIB_CURRENT_VERSION = 1;
				EMBEDDED_CONTENT_CONTAINS_SWIFT = YES;
				FRAMEWORK_SEARCH_PATHS = (
					"$(inherited)",
					"$(DEVELOPER_DIR)/Toolchains/XcodeDefault.xctoolchain/usr/lib",
				);
				FRAMEWORK_VERSION = A;
				INFOPLIST_FILE = "Source/SwiftLintFramework/Supporting Files/Info.plist";
				LD_RUNPATH_SEARCH_PATHS = "@loader_path/Frameworks $(DEVELOPER_DIR)/Toolchains/XcodeDefault.xctoolchain/usr/lib /Applications/Xcode.app/Contents/Developer/Toolchains/XcodeDefault.xctoolchain/usr/lib";
				LIBRARY_SEARCH_PATHS = (
					"$(inherited)",
					"$(DEVELOPER_DIR)/Toolchains/XcodeDefault.xctoolchain/usr/lib",
				);
				PRODUCT_BUNDLE_IDENTIFIER = "io.realm.$(PRODUCT_NAME:rfc1034identifier)";
				PRODUCT_NAME = SwiftLintFramework;
				VERSIONING_SYSTEM = "apple-generic";
				VERSION_INFO_PREFIX = "";
				WARNING_CFLAGS = (
					"-Wno-error=unknown-warning-option",
					"-Wno-gcc-compat",
					"-Wno-unused-const-variable",
				);
			};
			name = Test;
		};
		D0D1218E19E87B3B005E4BAA /* Test */ = {
			isa = XCBuildConfiguration;
			baseConfigurationReference = D0D1213419E878CC005E4BAA /* Mac-Application.xcconfig */;
			buildSettings = {
				FRAMEWORK_SEARCH_PATHS = (
					"$(DEVELOPER_FRAMEWORKS_DIR)",
					"$(inherited)",
				);
				INFOPLIST_FILE = "Source/SwiftLintFrameworkTests/Supporting Files/Info.plist";
				PRODUCT_BUNDLE_IDENTIFIER = "io.realm.$(PRODUCT_NAME:rfc1034identifier)";
				PRODUCT_NAME = SwiftLintFrameworkTests;
			};
			name = Test;
		};
		D0E7B64A19E9C64600EDBA4D /* Debug */ = {
			isa = XCBuildConfiguration;
			baseConfigurationReference = D0D1213419E878CC005E4BAA /* Mac-Application.xcconfig */;
			buildSettings = {
				FRAMEWORK_SEARCH_PATHS = "$(inherited)";
				INFOPLIST_FILE = "Source/swiftlint/Supporting Files/Info.plist";
				LD_RUNPATH_SEARCH_PATHS = "@executable_path/../Frameworks/SwiftLintFramework.framework/Versions/Current/Frameworks /Library/Frameworks/SwiftLintFramework.framework/Versions/Current/Frameworks /Library/Frameworks";
				PRODUCT_BUNDLE_IDENTIFIER = "io.realm.$(PRODUCT_NAME:rfc1034identifier)";
				PRODUCT_NAME = "$(TARGET_NAME)";
			};
			name = Debug;
		};
		D0E7B64B19E9C64600EDBA4D /* Test */ = {
			isa = XCBuildConfiguration;
			baseConfigurationReference = D0D1213419E878CC005E4BAA /* Mac-Application.xcconfig */;
			buildSettings = {
				FRAMEWORK_SEARCH_PATHS = "$(inherited)";
				INFOPLIST_FILE = "Source/swiftlint/Supporting Files/Info.plist";
				LD_RUNPATH_SEARCH_PATHS = "@executable_path/../Frameworks/SwiftLintFramework.framework/Versions/Current/Frameworks /Library/Frameworks/SwiftLintFramework.framework/Versions/Current/Frameworks /Library/Frameworks";
				PRODUCT_BUNDLE_IDENTIFIER = "io.realm.$(PRODUCT_NAME:rfc1034identifier)";
				PRODUCT_NAME = "$(TARGET_NAME)";
			};
			name = Test;
		};
		D0E7B64C19E9C64600EDBA4D /* Release */ = {
			isa = XCBuildConfiguration;
			baseConfigurationReference = D0D1213419E878CC005E4BAA /* Mac-Application.xcconfig */;
			buildSettings = {
				FRAMEWORK_SEARCH_PATHS = "$(inherited)";
				INFOPLIST_FILE = "Source/swiftlint/Supporting Files/Info.plist";
				LD_RUNPATH_SEARCH_PATHS = "@executable_path/../Frameworks/SwiftLintFramework.framework/Versions/Current/Frameworks /Library/Frameworks/SwiftLintFramework.framework/Versions/Current/Frameworks /Library/Frameworks";
				PRODUCT_BUNDLE_IDENTIFIER = "io.realm.$(PRODUCT_NAME:rfc1034identifier)";
				PRODUCT_NAME = "$(TARGET_NAME)";
			};
			name = Release;
		};
		D0E7B64D19E9C64600EDBA4D /* Profile */ = {
			isa = XCBuildConfiguration;
			baseConfigurationReference = D0D1213419E878CC005E4BAA /* Mac-Application.xcconfig */;
			buildSettings = {
				FRAMEWORK_SEARCH_PATHS = "$(inherited)";
				INFOPLIST_FILE = "Source/swiftlint/Supporting Files/Info.plist";
				LD_RUNPATH_SEARCH_PATHS = "@executable_path/../Frameworks/SwiftLintFramework.framework/Versions/Current/Frameworks /Library/Frameworks/SwiftLintFramework.framework/Versions/Current/Frameworks /Library/Frameworks";
				PRODUCT_BUNDLE_IDENTIFIER = "io.realm.$(PRODUCT_NAME:rfc1034identifier)";
				PRODUCT_NAME = "$(TARGET_NAME)";
			};
			name = Profile;
		};
/* End XCBuildConfiguration section */

/* Begin XCConfigurationList section */
		D0D1211319E87861005E4BAA /* Build configuration list for PBXProject "SwiftLint" */ = {
			isa = XCConfigurationList;
			buildConfigurations = (
				D0D1211D19E87861005E4BAA /* Debug */,
				D0D1218B19E87B3B005E4BAA /* Test */,
				D0D1211E19E87861005E4BAA /* Release */,
				D0D1218719E87B38005E4BAA /* Profile */,
			);
			defaultConfigurationIsVisible = 0;
			defaultConfigurationName = Release;
		};
		D0D1218419E87B05005E4BAA /* Build configuration list for PBXNativeTarget "SwiftLintFramework" */ = {
			isa = XCConfigurationList;
			buildConfigurations = (
				D0D1218019E87B05005E4BAA /* Debug */,
				D0D1218D19E87B3B005E4BAA /* Test */,
				D0D1218119E87B05005E4BAA /* Release */,
				D0D1218919E87B38005E4BAA /* Profile */,
			);
			defaultConfigurationIsVisible = 0;
			defaultConfigurationName = Release;
		};
		D0D1218519E87B05005E4BAA /* Build configuration list for PBXNativeTarget "SwiftLintFrameworkTests" */ = {
			isa = XCConfigurationList;
			buildConfigurations = (
				D0D1218219E87B05005E4BAA /* Debug */,
				D0D1218E19E87B3B005E4BAA /* Test */,
				D0D1218319E87B05005E4BAA /* Release */,
				D0D1218A19E87B38005E4BAA /* Profile */,
			);
			defaultConfigurationIsVisible = 0;
			defaultConfigurationName = Release;
		};
		D0E7B64919E9C64600EDBA4D /* Build configuration list for PBXNativeTarget "swiftlint" */ = {
			isa = XCConfigurationList;
			buildConfigurations = (
				D0E7B64A19E9C64600EDBA4D /* Debug */,
				D0E7B64B19E9C64600EDBA4D /* Test */,
				D0E7B64C19E9C64600EDBA4D /* Release */,
				D0E7B64D19E9C64600EDBA4D /* Profile */,
			);
			defaultConfigurationIsVisible = 0;
			defaultConfigurationName = Release;
		};
/* End XCConfigurationList section */
	};
	rootObject = D0D1211019E87861005E4BAA /* Project object */;
}<|MERGE_RESOLUTION|>--- conflicted
+++ resolved
@@ -10,15 +10,12 @@
 		02FD8AEF1BFC18D60014BFFB /* ExtendedNSStringTests.swift in Sources */ = {isa = PBXBuildFile; fileRef = 02FD8AEE1BFC18D60014BFFB /* ExtendedNSStringTests.swift */; };
 		1F11B3CF1C252F23002E8FA8 /* ClosingBraceRule.swift in Sources */ = {isa = PBXBuildFile; fileRef = 1F11B3CE1C252F23002E8FA8 /* ClosingBraceRule.swift */; };
 		24E17F721B14BB3F008195BE /* File+Cache.swift in Sources */ = {isa = PBXBuildFile; fileRef = 24E17F701B1481FF008195BE /* File+Cache.swift */; };
-<<<<<<< HEAD
 		3B1150CA1C31FC3F00D83B1E /* Yaml+SwiftLint.swift in Sources */ = {isa = PBXBuildFile; fileRef = 3B1150C91C31FC3F00D83B1E /* Yaml+SwiftLint.swift */; };
-		3B12C9C11C3209CB000B423F /* test.yml in Resources */ = {isa = PBXBuildFile; fileRef = 3B12C9BF1C3209AC000B423F /* test.yml */; };
 		3B12C9C31C320A53000B423F /* Yaml+SwiftLintTests.swift in Sources */ = {isa = PBXBuildFile; fileRef = 3B12C9C21C320A53000B423F /* Yaml+SwiftLintTests.swift */; };
 		3B12C9C51C322032000B423F /* MasterRuleList.swift in Sources */ = {isa = PBXBuildFile; fileRef = 3B12C9C41C322032000B423F /* MasterRuleList.swift */; };
-=======
 		3B12C9C71C3361CB000B423F /* RuleTests.swift in Sources */ = {isa = PBXBuildFile; fileRef = 3B12C9C61C3361CB000B423F /* RuleTests.swift */; };
 		3BDB224B1C345B4900473680 /* ProjectMock in Resources */ = {isa = PBXBuildFile; fileRef = 3BDB224A1C345B4900473680 /* ProjectMock */; };
->>>>>>> 089d89ed
+		3BFDEF271C370EC0004580B9 /* test.yml in Resources */ = {isa = PBXBuildFile; fileRef = 3B12C9BF1C3209AC000B423F /* test.yml */; };
 		69F88BF71BDA38A6005E7CAE /* OpeningBraceRule.swift in Sources */ = {isa = PBXBuildFile; fileRef = 692B1EB11BD7E00F00EAABFF /* OpeningBraceRule.swift */; };
 		83894F221B0C928A006214E1 /* RulesCommand.swift in Sources */ = {isa = PBXBuildFile; fileRef = 83894F211B0C928A006214E1 /* RulesCommand.swift */; };
 		83D71E281B131ECE000395DE /* RuleDescription.swift in Sources */ = {isa = PBXBuildFile; fileRef = 83D71E261B131EB5000395DE /* RuleDescription.swift */; };
@@ -152,15 +149,12 @@
 		02FD8AEE1BFC18D60014BFFB /* ExtendedNSStringTests.swift */ = {isa = PBXFileReference; fileEncoding = 4; lastKnownFileType = sourcecode.swift; path = ExtendedNSStringTests.swift; sourceTree = "<group>"; };
 		1F11B3CE1C252F23002E8FA8 /* ClosingBraceRule.swift */ = {isa = PBXFileReference; fileEncoding = 4; lastKnownFileType = sourcecode.swift; path = ClosingBraceRule.swift; sourceTree = "<group>"; };
 		24E17F701B1481FF008195BE /* File+Cache.swift */ = {isa = PBXFileReference; fileEncoding = 4; lastKnownFileType = sourcecode.swift; path = "File+Cache.swift"; sourceTree = "<group>"; };
-<<<<<<< HEAD
 		3B1150C91C31FC3F00D83B1E /* Yaml+SwiftLint.swift */ = {isa = PBXFileReference; fileEncoding = 4; lastKnownFileType = sourcecode.swift; path = "Yaml+SwiftLint.swift"; sourceTree = "<group>"; };
 		3B12C9BF1C3209AC000B423F /* test.yml */ = {isa = PBXFileReference; lastKnownFileType = text; path = test.yml; sourceTree = "<group>"; };
 		3B12C9C21C320A53000B423F /* Yaml+SwiftLintTests.swift */ = {isa = PBXFileReference; fileEncoding = 4; lastKnownFileType = sourcecode.swift; path = "Yaml+SwiftLintTests.swift"; sourceTree = "<group>"; };
 		3B12C9C41C322032000B423F /* MasterRuleList.swift */ = {isa = PBXFileReference; fileEncoding = 4; lastKnownFileType = sourcecode.swift; path = MasterRuleList.swift; sourceTree = "<group>"; };
-=======
 		3B12C9C61C3361CB000B423F /* RuleTests.swift */ = {isa = PBXFileReference; fileEncoding = 4; lastKnownFileType = sourcecode.swift; path = RuleTests.swift; sourceTree = "<group>"; };
 		3BDB224A1C345B4900473680 /* ProjectMock */ = {isa = PBXFileReference; lastKnownFileType = folder; path = ProjectMock; sourceTree = "<group>"; };
->>>>>>> 089d89ed
 		5499CA961A2394B700783309 /* Components.plist */ = {isa = PBXFileReference; lastKnownFileType = text.plist.xml; path = Components.plist; sourceTree = "<group>"; };
 		5499CA971A2394B700783309 /* Info.plist */ = {isa = PBXFileReference; lastKnownFileType = text.plist.xml; path = Info.plist; sourceTree = "<group>"; };
 		65454F451B14D73800319A6C /* ControlStatementRule.swift */ = {isa = PBXFileReference; fileEncoding = 4; lastKnownFileType = sourcecode.swift; path = ControlStatementRule.swift; sourceTree = "<group>"; };
@@ -293,17 +287,11 @@
 /* End PBXFrameworksBuildPhase section */
 
 /* Begin PBXGroup section */
-<<<<<<< HEAD
-		3B12C9BE1C3209AC000B423F /* Resources */ = {
-			isa = PBXGroup;
-			children = (
+		3BDB22381C3459A000473680 /* Resources */ = {
+			isa = PBXGroup;
+			children = (
+				3BDB224A1C345B4900473680 /* ProjectMock */,
 				3B12C9BF1C3209AC000B423F /* test.yml */,
-=======
-		3BDB22381C3459A000473680 /* Resources */ = {
-			isa = PBXGroup;
-			children = (
-				3BDB224A1C345B4900473680 /* ProjectMock */,
->>>>>>> 089d89ed
 			);
 			path = Resources;
 			sourceTree = "<group>";
@@ -452,7 +440,6 @@
 				3BDB22381C3459A000473680 /* Resources */,
 				D0D1212219E878CC005E4BAA /* Configuration */,
 				D0D1217C19E87B05005E4BAA /* Supporting Files */,
-				3B12C9BE1C3209AC000B423F /* Resources */,
 				E8BB8F991B17DDB200199606 /* ASTRuleTests.swift */,
 				E809EDA21B8A73FB00399043 /* ConfigurationTests.swift */,
 				E832F10C1B17E725003F265F /* IntegrationTests.swift */,
@@ -460,11 +447,8 @@
 				E8BB8F9B1B17DE3B00199606 /* StringRuleTests.swift */,
 				E81224991B04F85B001783D2 /* TestHelpers.swift */,
 				02FD8AEE1BFC18D60014BFFB /* ExtendedNSStringTests.swift */,
-<<<<<<< HEAD
+				3B12C9C61C3361CB000B423F /* RuleTests.swift */,
 				3B12C9C21C320A53000B423F /* Yaml+SwiftLintTests.swift */,
-=======
-				3B12C9C61C3361CB000B423F /* RuleTests.swift */,
->>>>>>> 089d89ed
 			);
 			name = SwiftLintFrameworkTests;
 			path = Source/SwiftLintFrameworkTests;
@@ -621,11 +605,7 @@
 			buildPhases = (
 				D0D1217319E87B05005E4BAA /* Sources */,
 				D0D1217419E87B05005E4BAA /* Frameworks */,
-<<<<<<< HEAD
-				3B12C9C01C3209C4000B423F /* Resources */,
-=======
 				3BDB22371C3457F100473680 /* Resources */,
->>>>>>> 089d89ed
 			);
 			buildRules = (
 			);
@@ -700,19 +680,12 @@
 /* End PBXProject section */
 
 /* Begin PBXResourcesBuildPhase section */
-<<<<<<< HEAD
-		3B12C9C01C3209C4000B423F /* Resources */ = {
-			isa = PBXResourcesBuildPhase;
-			buildActionMask = 2147483647;
-			files = (
-				3B12C9C11C3209CB000B423F /* test.yml in Resources */,
-=======
 		3BDB22371C3457F100473680 /* Resources */ = {
 			isa = PBXResourcesBuildPhase;
 			buildActionMask = 2147483647;
 			files = (
+				3BFDEF271C370EC0004580B9 /* test.yml in Resources */,
 				3BDB224B1C345B4900473680 /* ProjectMock in Resources */,
->>>>>>> 089d89ed
 			);
 			runOnlyForDeploymentPostprocessing = 0;
 		};
