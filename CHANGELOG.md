--- conflicted
+++ resolved
@@ -13,16 +13,14 @@
   [JP Simard](https://github.com/jpsim)
   [#277](https://github.com/realm/SwiftLint/issues/277)
 
-<<<<<<< HEAD
+* Support command comment modifiers (`previous`, `this` & `next`) to limit the
+  command's scope to a single line.
+  [JP Simard](https://github.com/jpsim)
+  [#222](https://github.com/realm/SwiftLint/issues/222)
+
 * Add nested `.swiftlint.yml` configuration support.  
   [Scott Hoyt](https://github.com/scottrhoyt)
   [#299](https://github.com/realm/SwiftLint/issues/299)
-=======
-* Support command comment modifiers (`previous`, `this` & `next`) to limit the
-  command's scope to a single line.
-  [JP Simard](https://github.com/jpsim)
-  [#222](https://github.com/realm/SwiftLint/issues/222)
->>>>>>> 029a5eb0
 
 ##### Bug Fixes
 
